<<<<<<< HEAD
# coreutils (uutils)
# * see the repository LICENSE, README, and CONTRIBUTING files for more information

# spell-checker:ignore (libs) bigdecimal datetime fundu gethostid kqueue libselinux mangen memmap procfs uuhelp conpty

[package]
name = "coreutils"
version = "0.0.25"
authors = ["uutils developers"]
license = "MIT"
description = "coreutils ~ GNU coreutils (updated); implemented as universal (cross-platform) utils, written in Rust"
default-run = "coreutils"

homepage = "https://github.com/uutils/coreutils"
repository = "https://github.com/uutils/coreutils"
readme = "README.md"
keywords = ["coreutils", "uutils", "cross-platform", "cli", "utility"]
categories = ["command-line-utilities"]
rust-version = "1.70.0"
edition = "2021"

build = "build.rs"

[features]
default = ["feat_common_core"]
## OS feature shortcodes
macos = ["feat_os_macos"]
unix = ["feat_os_unix"]
windows = ["feat_os_windows"]
## project-specific feature shortcodes
nightly = []
test_unimplemented = []
# * only build `uudoc` when `--feature uudoc` is activated
uudoc = ["zip", "dep:uuhelp_parser"]
## features
# "feat_acl" == enable support for ACLs (access control lists; by using`--features feat_acl`)
# NOTE:
# * On linux, the posix-acl/acl-sys crate requires `libacl` headers and shared library to be accessible in the C toolchain at compile time.
# * On FreeBSD and macOS this is not required.
feat_acl = ["cp/feat_acl"]
# "feat_selinux" == enable support for SELinux Security Context (by using `--features feat_selinux`)
# NOTE:
# * The selinux(-sys) crate requires `libselinux` headers and shared library to be accessible in the C toolchain at compile time.
# * Running a uutils compiled with `feat_selinux` requires an SELinux enabled Kernel at run time.
feat_selinux = [
  "cp/selinux",
  "id/selinux",
  "ls/selinux",
  "selinux",
  "feat_require_selinux",
]
##
## feature sets
## (common/core and Tier1) feature sets
# "feat_common_core" == baseline core set of utilities which can be built/run on most targets
feat_common_core = [
  "base32",
  "base64",
  "basename",
  "basenc",
  "cat",
  "cksum",
  "comm",
  "cp",
  "csplit",
  "cut",
  "date",
  "df",
  "dir",
  "dircolors",
  "dirname",
  "dd",
  "du",
  "echo",
  "env",
  "expand",
  "expr",
  "factor",
  "false",
  "fmt",
  "fold",
  "hashsum",
  "head",
  "join",
  "link",
  "ln",
  "ls",
  "mkdir",
  "mktemp",
  "more",
  "mv",
  "nl",
  "numfmt",
  "od",
  "paste",
  "pr",
  "printenv",
  "printf",
  "ptx",
  "pwd",
  "readlink",
  "realpath",
  "rm",
  "rmdir",
  "seq",
  "shred",
  "shuf",
  "sleep",
  "sort",
  "split",
  "sum",
  "tac",
  "tail",
  "tee",
  "test",
  "tr",
  "true",
  "truncate",
  "tsort",
  "touch",
  "unexpand",
  "uniq",
  "unlink",
  "vdir",
  "wc",
  "yes",
]
# "feat_Tier1" == expanded set of utilities which can be built/run on the usual rust "Tier 1" target platforms (ref: <https://forge.rust-lang.org/release/platform-support.html>)
feat_Tier1 = [
  "feat_common_core",
  #
  "arch",
  "hostname",
  "nproc",
  "sync",
  "touch",
  "uname",
  "whoami",
]
## (primary platforms) feature sets
# "feat_os_macos" == set of utilities which can be built/run on the MacOS platform
feat_os_macos = [
  "feat_os_unix", ## == a modern/usual *nix platform
  #
  "feat_require_unix_hostid",
]
# "feat_os_unix" == set of utilities which can be built/run on modern/usual *nix platforms
feat_os_unix = [
  "feat_Tier1",
  #
  "feat_require_crate_cpp",
  "feat_require_unix",
  "feat_require_unix_utmpx",
  "feat_require_unix_hostid",
]
# "feat_os_windows" == set of utilities which can be built/run on modern/usual windows platforms
feat_os_windows = [
  "feat_Tier1", ## == "feat_os_windows_legacy" + "hostname"
  "stty",
  "tty",
]
## (secondary platforms) feature sets
# "feat_os_unix_gnueabihf" == set of utilities which can be built/run on the "arm-unknown-linux-gnueabihf" target (ARMv6 Linux [hardfloat])
feat_os_unix_gnueabihf = [
  "feat_Tier1",
  #
  "feat_require_unix",
  "feat_require_unix_hostid",
  "feat_require_unix_utmpx",
]
# "feat_os_unix_musl" == set of utilities which can be built/run on targets binding to the "musl" library (ref: <https://musl.libc.org/about.html>)
feat_os_unix_musl = [
  "feat_Tier1",
  #
  "feat_require_unix",
  "feat_require_unix_hostid",
]
feat_os_unix_android = [
  "feat_Tier1",
  #
  "feat_require_unix",
]
## feature sets with requirements (restricting cross-platform availability)
#
# ** NOTE: these `feat_require_...` sets should be minimized as much as possible to encourage cross-platform availability of utilities
#
# "feat_require_crate_cpp" == set of utilities requiring the `cpp` crate (which fail to compile on several platforms; as of 2020-04-23)
feat_require_crate_cpp = ["stdbuf"]
# "feat_require_unix" == set of utilities requiring support which is only available on unix platforms (as of 2020-04-23)
feat_require_unix = [
  "chgrp",
  "chmod",
  "chown",
  "chroot",
  "groups",
  "id",
  "install",
  "kill",
  "logname",
  "mkfifo",
  "mknod",
  "nice",
  "nohup",
  "pathchk",
  "stat",
  "stty",
  "timeout",
  "tty",
]
# "feat_require_unix_utmpx" == set of utilities requiring unix utmp/utmpx support
# * ref: <https://wiki.musl-libc.org/faq.html#Q:-Why-is-the-utmp/wtmp-functionality-only-implemented-as-stubs?>
feat_require_unix_utmpx = ["pinky", "uptime", "users", "who"]
# "feat_require_unix_hostid" == set of utilities requiring gethostid in libc (only some unixes provide)
feat_require_unix_hostid = ["hostid"]
# "feat_require_selinux" == set of utilities depending on SELinux.
feat_require_selinux = ["chcon", "runcon"]
## (alternate/newer/smaller platforms) feature sets
# "feat_os_unix_fuchsia" == set of utilities which can be built/run on the "Fuchsia" OS (refs: <https://fuchsia.dev>; <https://en.wikipedia.org/wiki/Google_Fuchsia>)
feat_os_unix_fuchsia = [
  "feat_common_core",
  #
  "feat_require_crate_cpp",
  #
  "chgrp",
  "chmod",
  "chown",
  "du",
  "groups",
  "hostid",
  "install",
  "logname",
  "mkfifo",
  "mknod",
  "nice",
  "pathchk",
  "tty",
  "uname",
  "unlink",
]
# "feat_os_unix_redox" == set of utilities which can be built/run on "Redox OS" (refs: <https://www.redox-os.org>; <https://en.wikipedia.org/wiki/Redox_(operating_system)>)
feat_os_unix_redox = [
  "feat_common_core",
  #
  "chmod",
  "stat",
  "uname",
]
# "feat_os_windows_legacy" == slightly restricted set of utilities which can be built/run on early windows platforms (eg, "WinXP")
feat_os_windows_legacy = [
  "feat_common_core",
  #
  "arch",
  "nproc",
  "sync",
  "touch",
  "whoami",
]
##
# * bypass/override ~ translate 'test' feature name to avoid dependency collision with rust core 'test' crate (o/w surfaces as compiler errors during testing)
test = ["uu_test"]

[workspace.dependencies]
bigdecimal = "0.4"
binary-heap-plus = "0.5.0"
bstr = "1.9.1"
bytecount = "0.6.7"
byteorder = "1.5.0"
chrono = { version = "0.4.37", default-features = false, features = [
  "std",
  "alloc",
  "clock",
] }
clap = { version = "4.4", features = ["wrap_help", "cargo"] }
clap_complete = "4.4"
clap_mangen = "0.2"
compare = "0.1.0"
coz = { version = "0.1.3" }
crossterm = ">=0.27.0"
ctrlc = { version = "3.4", features = ["termination"] }
exacl = "0.12.0"
file_diff = "1.0.0"
filetime = "0.2"
fnv = "1.0.7"
fs_extra = "1.3.0"
fts-sys = "0.2"
fundu = "2.0.0"
gcd = "2.3"
glob = "0.3.1"
half = "2.4"
hostname = "0.3"
indicatif = "0.17"
itertools = "0.12.1"
libc = "0.2.153"
lscolors = { version = "0.16.0", default-features = false, features = [
  "gnu_legacy",
] }
memchr = "2"
memmap2 = "0.9"
nix = { version = "0.28", default-features = false }
nom = "7.1.3"
notify = { version = "=6.0.1", features = ["macos_kqueue"] }
num-bigint = "0.4.4"
num-traits = "0.2.18"
number_prefix = "0.4"
once_cell = "1.19.0"
onig = { version = "~6.4", default-features = false }
parse_datetime = "0.5.0"
phf = "0.11.2"
phf_codegen = "0.11.2"
platform-info = "2.0.2"
quick-error = "2.0.1"
rand = { version = "0.8", features = ["small_rng"] }
rand_core = "0.6"
rayon = "1.10"
redox_syscall = "0.5"
regex = "1.10.4"
rstest = "0.18.2"
rust-ini = "0.19.0"
same-file = "1.0.6"
self_cell = "1.0.3"
selinux = "0.4"
signal-hook = "0.3.17"
smallvec = { version = "1.13", features = ["union"] }
tempfile = "3.10.1"
uutils_term_grid = "0.3"
terminal_size = "0.3.0"
textwrap = { version = "0.16.1", features = ["terminal_size"] }
thiserror = "1.0"
time = { version = "0.3" }
unicode-segmentation = "1.11.0"
unicode-width = "0.1.11"
utf-8 = "0.7.6"
walkdir = "2.5"
winapi-util = "0.1.6"
windows-sys = { version = "0.48.0", default-features = false }
xattr = "1.3.1"
zip = { version = "0.6.6", default-features = false, features = ["deflate"] }

hex = "0.4.3"
md-5 = "0.10.6"
sha1 = "0.10.6"
sha2 = "0.10.8"
sha3 = "0.10.8"
blake2b_simd = "1.0.2"
blake3 = "1.5.1"
sm3 = "0.4.2"
digest = "0.10.7"

uucore = { version = ">=0.0.19", package = "uucore", path = "src/uucore" }
uucore_procs = { version = ">=0.0.19", package = "uucore_procs", path = "src/uucore_procs" }
uu_ls = { version = ">=0.0.18", path = "src/uu/ls" }
uu_base32 = { version = ">=0.0.18", path = "src/uu/base32" }

[dependencies]
clap = { workspace = true }
once_cell = { workspace = true }
uucore = { workspace = true }
clap_complete = { workspace = true }
clap_mangen = { workspace = true }
phf = { workspace = true }
selinux = { workspace = true, optional = true }
textwrap = { workspace = true }
zip = { workspace = true, optional = true }

uuhelp_parser = { optional = true, version = ">=0.0.19", path = "src/uuhelp_parser" }

# * uutils
uu_test = { optional = true, version = "0.0.25", package = "uu_test", path = "src/uu/test" }
#
arch = { optional = true, version = "0.0.25", package = "uu_arch", path = "src/uu/arch" }
base32 = { optional = true, version = "0.0.25", package = "uu_base32", path = "src/uu/base32" }
base64 = { optional = true, version = "0.0.25", package = "uu_base64", path = "src/uu/base64" }
basename = { optional = true, version = "0.0.25", package = "uu_basename", path = "src/uu/basename" }
basenc = { optional = true, version = "0.0.25", package = "uu_basenc", path = "src/uu/basenc" }
cat = { optional = true, version = "0.0.25", package = "uu_cat", path = "src/uu/cat" }
chcon = { optional = true, version = "0.0.25", package = "uu_chcon", path = "src/uu/chcon" }
chgrp = { optional = true, version = "0.0.25", package = "uu_chgrp", path = "src/uu/chgrp" }
chmod = { optional = true, version = "0.0.25", package = "uu_chmod", path = "src/uu/chmod" }
chown = { optional = true, version = "0.0.25", package = "uu_chown", path = "src/uu/chown" }
chroot = { optional = true, version = "0.0.25", package = "uu_chroot", path = "src/uu/chroot" }
cksum = { optional = true, version = "0.0.25", package = "uu_cksum", path = "src/uu/cksum" }
comm = { optional = true, version = "0.0.25", package = "uu_comm", path = "src/uu/comm" }
cp = { optional = true, version = "0.0.25", package = "uu_cp", path = "src/uu/cp" }
csplit = { optional = true, version = "0.0.25", package = "uu_csplit", path = "src/uu/csplit" }
cut = { optional = true, version = "0.0.25", package = "uu_cut", path = "src/uu/cut" }
date = { optional = true, version = "0.0.25", package = "uu_date", path = "src/uu/date" }
dd = { optional = true, version = "0.0.25", package = "uu_dd", path = "src/uu/dd" }
df = { optional = true, version = "0.0.25", package = "uu_df", path = "src/uu/df" }
dir = { optional = true, version = "0.0.25", package = "uu_dir", path = "src/uu/dir" }
dircolors = { optional = true, version = "0.0.25", package = "uu_dircolors", path = "src/uu/dircolors" }
dirname = { optional = true, version = "0.0.25", package = "uu_dirname", path = "src/uu/dirname" }
du = { optional = true, version = "0.0.25", package = "uu_du", path = "src/uu/du" }
echo = { optional = true, version = "0.0.25", package = "uu_echo", path = "src/uu/echo" }
env = { optional = true, version = "0.0.25", package = "uu_env", path = "src/uu/env" }
expand = { optional = true, version = "0.0.25", package = "uu_expand", path = "src/uu/expand" }
expr = { optional = true, version = "0.0.25", package = "uu_expr", path = "src/uu/expr" }
factor = { optional = true, version = "0.0.25", package = "uu_factor", path = "src/uu/factor" }
false = { optional = true, version = "0.0.25", package = "uu_false", path = "src/uu/false" }
fmt = { optional = true, version = "0.0.25", package = "uu_fmt", path = "src/uu/fmt" }
fold = { optional = true, version = "0.0.25", package = "uu_fold", path = "src/uu/fold" }
groups = { optional = true, version = "0.0.25", package = "uu_groups", path = "src/uu/groups" }
hashsum = { optional = true, version = "0.0.25", package = "uu_hashsum", path = "src/uu/hashsum" }
head = { optional = true, version = "0.0.25", package = "uu_head", path = "src/uu/head" }
hostid = { optional = true, version = "0.0.25", package = "uu_hostid", path = "src/uu/hostid" }
hostname = { optional = true, version = "0.0.25", package = "uu_hostname", path = "src/uu/hostname" }
id = { optional = true, version = "0.0.25", package = "uu_id", path = "src/uu/id" }
install = { optional = true, version = "0.0.25", package = "uu_install", path = "src/uu/install" }
join = { optional = true, version = "0.0.25", package = "uu_join", path = "src/uu/join" }
kill = { optional = true, version = "0.0.25", package = "uu_kill", path = "src/uu/kill" }
link = { optional = true, version = "0.0.25", package = "uu_link", path = "src/uu/link" }
ln = { optional = true, version = "0.0.25", package = "uu_ln", path = "src/uu/ln" }
ls = { optional = true, version = "0.0.25", package = "uu_ls", path = "src/uu/ls" }
logname = { optional = true, version = "0.0.25", package = "uu_logname", path = "src/uu/logname" }
mkdir = { optional = true, version = "0.0.25", package = "uu_mkdir", path = "src/uu/mkdir" }
mkfifo = { optional = true, version = "0.0.25", package = "uu_mkfifo", path = "src/uu/mkfifo" }
mknod = { optional = true, version = "0.0.25", package = "uu_mknod", path = "src/uu/mknod" }
mktemp = { optional = true, version = "0.0.25", package = "uu_mktemp", path = "src/uu/mktemp" }
more = { optional = true, version = "0.0.25", package = "uu_more", path = "src/uu/more" }
mv = { optional = true, version = "0.0.25", package = "uu_mv", path = "src/uu/mv" }
nice = { optional = true, version = "0.0.25", package = "uu_nice", path = "src/uu/nice" }
nl = { optional = true, version = "0.0.25", package = "uu_nl", path = "src/uu/nl" }
nohup = { optional = true, version = "0.0.25", package = "uu_nohup", path = "src/uu/nohup" }
nproc = { optional = true, version = "0.0.25", package = "uu_nproc", path = "src/uu/nproc" }
numfmt = { optional = true, version = "0.0.25", package = "uu_numfmt", path = "src/uu/numfmt" }
od = { optional = true, version = "0.0.25", package = "uu_od", path = "src/uu/od" }
paste = { optional = true, version = "0.0.25", package = "uu_paste", path = "src/uu/paste" }
pathchk = { optional = true, version = "0.0.25", package = "uu_pathchk", path = "src/uu/pathchk" }
pinky = { optional = true, version = "0.0.25", package = "uu_pinky", path = "src/uu/pinky" }
pr = { optional = true, version = "0.0.25", package = "uu_pr", path = "src/uu/pr" }
printenv = { optional = true, version = "0.0.25", package = "uu_printenv", path = "src/uu/printenv" }
printf = { optional = true, version = "0.0.25", package = "uu_printf", path = "src/uu/printf" }
ptx = { optional = true, version = "0.0.25", package = "uu_ptx", path = "src/uu/ptx" }
pwd = { optional = true, version = "0.0.25", package = "uu_pwd", path = "src/uu/pwd" }
readlink = { optional = true, version = "0.0.25", package = "uu_readlink", path = "src/uu/readlink" }
realpath = { optional = true, version = "0.0.25", package = "uu_realpath", path = "src/uu/realpath" }
rm = { optional = true, version = "0.0.25", package = "uu_rm", path = "src/uu/rm" }
rmdir = { optional = true, version = "0.0.25", package = "uu_rmdir", path = "src/uu/rmdir" }
runcon = { optional = true, version = "0.0.25", package = "uu_runcon", path = "src/uu/runcon" }
seq = { optional = true, version = "0.0.25", package = "uu_seq", path = "src/uu/seq" }
shred = { optional = true, version = "0.0.25", package = "uu_shred", path = "src/uu/shred" }
shuf = { optional = true, version = "0.0.25", package = "uu_shuf", path = "src/uu/shuf" }
sleep = { optional = true, version = "0.0.25", package = "uu_sleep", path = "src/uu/sleep" }
sort = { optional = true, version = "0.0.25", package = "uu_sort", path = "src/uu/sort" }
split = { optional = true, version = "0.0.25", package = "uu_split", path = "src/uu/split" }
stat = { optional = true, version = "0.0.25", package = "uu_stat", path = "src/uu/stat" }
stdbuf = { optional = true, version = "0.0.25", package = "uu_stdbuf", path = "src/uu/stdbuf" }
stty = { optional = true, version = "0.0.25", package = "uu_stty", path = "src/uu/stty" }
sum = { optional = true, version = "0.0.25", package = "uu_sum", path = "src/uu/sum" }
sync = { optional = true, version = "0.0.25", package = "uu_sync", path = "src/uu/sync" }
tac = { optional = true, version = "0.0.25", package = "uu_tac", path = "src/uu/tac" }
tail = { optional = true, version = "0.0.25", package = "uu_tail", path = "src/uu/tail" }
tee = { optional = true, version = "0.0.25", package = "uu_tee", path = "src/uu/tee" }
timeout = { optional = true, version = "0.0.25", package = "uu_timeout", path = "src/uu/timeout" }
touch = { optional = true, version = "0.0.25", package = "uu_touch", path = "src/uu/touch" }
tr = { optional = true, version = "0.0.25", package = "uu_tr", path = "src/uu/tr" }
true = { optional = true, version = "0.0.25", package = "uu_true", path = "src/uu/true" }
truncate = { optional = true, version = "0.0.25", package = "uu_truncate", path = "src/uu/truncate" }
tsort = { optional = true, version = "0.0.25", package = "uu_tsort", path = "src/uu/tsort" }
tty = { optional = true, version = "0.0.25", package = "uu_tty", path = "src/uu/tty" }
uname = { optional = true, version = "0.0.25", package = "uu_uname", path = "src/uu/uname" }
unexpand = { optional = true, version = "0.0.25", package = "uu_unexpand", path = "src/uu/unexpand" }
uniq = { optional = true, version = "0.0.25", package = "uu_uniq", path = "src/uu/uniq" }
unlink = { optional = true, version = "0.0.25", package = "uu_unlink", path = "src/uu/unlink" }
uptime = { optional = true, version = "0.0.25", package = "uu_uptime", path = "src/uu/uptime" }
users = { optional = true, version = "0.0.25", package = "uu_users", path = "src/uu/users" }
vdir = { optional = true, version = "0.0.25", package = "uu_vdir", path = "src/uu/vdir" }
wc = { optional = true, version = "0.0.25", package = "uu_wc", path = "src/uu/wc" }
who = { optional = true, version = "0.0.25", package = "uu_who", path = "src/uu/who" }
whoami = { optional = true, version = "0.0.25", package = "uu_whoami", path = "src/uu/whoami" }
yes = { optional = true, version = "0.0.25", package = "uu_yes", path = "src/uu/yes" }

# this breaks clippy linting with: "tests/by-util/test_factor_benches.rs: No such file or directory (os error 2)"
# factor_benches = { optional = true, version = "0.0.0", package = "uu_factor_benches", path = "tests/benches/factor" }

#
# * pinned transitive dependencies
# Not needed for now. Keep as examples:
#pin_cc = { version="1.0.61, < 1.0.62", package="cc" } ## cc v1.0.62 has compiler errors for MinRustV v1.32.0, requires 1.34 (for `std::str::split_ascii_whitespace()`)

[dev-dependencies]
chrono = { workspace = true }
conv = "0.3"
filetime = { workspace = true }
glob = { workspace = true }
libc = { workspace = true }
pretty_assertions = "1"
rand = { workspace = true }
regex = { workspace = true }
sha1 = { version = "0.10", features = ["std"] }
tempfile = { workspace = true }
time = { workspace = true, features = ["local-offset"] }
unindent = "0.2"
uucore = { workspace = true, features = ["entries", "process", "signals"] }
walkdir = { workspace = true }
hex-literal = "0.4.1"
rstest = { workspace = true }

[target.'cfg(any(target_os = "linux", target_os = "android"))'.dev-dependencies]
procfs = { version = "0.16", default-features = false }

[target.'cfg(unix)'.dev-dependencies]
nix = { workspace = true, features = ["process", "signal", "user", "term"] }
rlimit = "0.10.1"
rand_pcg = "0.3"
xattr = { workspace = true }

[target.'cfg(windows)'.dependencies.conpty]
git = "https://github.com/cre4ture/conpty.git"
branch = "feature/spawn_with_initial_terminal_size_param"

[build-dependencies]
phf_codegen = { workspace = true }

[[bin]]
name = "coreutils"
path = "src/bin/coreutils.rs"

[[bin]]
name = "uudoc"
path = "src/bin/uudoc.rs"
required-features = ["uudoc"]

# The default release profile. It contains all optimizations, without
# sacrificing debug info. With this profile (like in the standard
# release profile), the debug info and the stack traces will still be available.
[profile.release]
lto = true

# A release-like profile that is tuned to be fast, even when being fast
# compromises on binary size. This includes aborting on panic.
[profile.release-fast]
inherits = "release"
panic = "abort"

# A release-like profile that is as small as possible.
[profile.release-small]
inherits = "release"
opt-level = "z"
panic = "abort"
strip = true
=======
# coreutils (uutils)
# * see the repository LICENSE, README, and CONTRIBUTING files for more information

# spell-checker:ignore (libs) bigdecimal datetime fundu gethostid kqueue libselinux mangen memmap procfs uuhelp

[package]
name = "coreutils"
version = "0.0.26"
authors = ["uutils developers"]
license = "MIT"
description = "coreutils ~ GNU coreutils (updated); implemented as universal (cross-platform) utils, written in Rust"
default-run = "coreutils"

homepage = "https://github.com/uutils/coreutils"
repository = "https://github.com/uutils/coreutils"
readme = "README.md"
keywords = ["coreutils", "uutils", "cross-platform", "cli", "utility"]
categories = ["command-line-utilities"]
rust-version = "1.70.0"
edition = "2021"

build = "build.rs"

[features]
default = ["feat_common_core"]
## OS feature shortcodes
macos = ["feat_os_macos"]
unix = ["feat_os_unix"]
windows = ["feat_os_windows"]
## project-specific feature shortcodes
nightly = []
test_unimplemented = []
# * only build `uudoc` when `--feature uudoc` is activated
uudoc = ["zip", "dep:uuhelp_parser"]
## features
# "feat_acl" == enable support for ACLs (access control lists; by using`--features feat_acl`)
# NOTE:
# * On linux, the posix-acl/acl-sys crate requires `libacl` headers and shared library to be accessible in the C toolchain at compile time.
# * On FreeBSD and macOS this is not required.
feat_acl = ["cp/feat_acl"]
# "feat_selinux" == enable support for SELinux Security Context (by using `--features feat_selinux`)
# NOTE:
# * The selinux(-sys) crate requires `libselinux` headers and shared library to be accessible in the C toolchain at compile time.
# * Running a uutils compiled with `feat_selinux` requires an SELinux enabled Kernel at run time.
feat_selinux = [
  "cp/selinux",
  "id/selinux",
  "ls/selinux",
  "selinux",
  "feat_require_selinux",
]
##
## feature sets
## (common/core and Tier1) feature sets
# "feat_common_core" == baseline core set of utilities which can be built/run on most targets
feat_common_core = [
  "base32",
  "base64",
  "basename",
  "basenc",
  "cat",
  "cksum",
  "comm",
  "cp",
  "csplit",
  "cut",
  "date",
  "df",
  "dir",
  "dircolors",
  "dirname",
  "dd",
  "du",
  "echo",
  "env",
  "expand",
  "expr",
  "factor",
  "false",
  "fmt",
  "fold",
  "hashsum",
  "head",
  "join",
  "link",
  "ln",
  "ls",
  "mkdir",
  "mktemp",
  "more",
  "mv",
  "nl",
  "numfmt",
  "od",
  "paste",
  "pr",
  "printenv",
  "printf",
  "ptx",
  "pwd",
  "readlink",
  "realpath",
  "rm",
  "rmdir",
  "seq",
  "shred",
  "shuf",
  "sleep",
  "sort",
  "split",
  "sum",
  "tac",
  "tail",
  "tee",
  "test",
  "tr",
  "true",
  "truncate",
  "tsort",
  "touch",
  "unexpand",
  "uniq",
  "unlink",
  "vdir",
  "wc",
  "yes",
]
# "feat_Tier1" == expanded set of utilities which can be built/run on the usual rust "Tier 1" target platforms (ref: <https://forge.rust-lang.org/release/platform-support.html>)
feat_Tier1 = [
  "feat_common_core",
  #
  "arch",
  "hostname",
  "nproc",
  "sync",
  "touch",
  "uname",
  "whoami",
]
## (primary platforms) feature sets
# "feat_os_macos" == set of utilities which can be built/run on the MacOS platform
feat_os_macos = [
  "feat_os_unix", ## == a modern/usual *nix platform
  #
  "feat_require_unix_hostid",
]
# "feat_os_unix" == set of utilities which can be built/run on modern/usual *nix platforms
feat_os_unix = [
  "feat_Tier1",
  #
  "feat_require_crate_cpp",
  "feat_require_unix",
  "feat_require_unix_utmpx",
  "feat_require_unix_hostid",
]
# "feat_os_windows" == set of utilities which can be built/run on modern/usual windows platforms
feat_os_windows = [
  "feat_Tier1", ## == "feat_os_windows_legacy" + "hostname"
]
## (secondary platforms) feature sets
# "feat_os_unix_gnueabihf" == set of utilities which can be built/run on the "arm-unknown-linux-gnueabihf" target (ARMv6 Linux [hardfloat])
feat_os_unix_gnueabihf = [
  "feat_Tier1",
  #
  "feat_require_unix",
  "feat_require_unix_hostid",
  "feat_require_unix_utmpx",
]
# "feat_os_unix_musl" == set of utilities which can be built/run on targets binding to the "musl" library (ref: <https://musl.libc.org/about.html>)
feat_os_unix_musl = [
  "feat_Tier1",
  #
  "feat_require_unix",
  "feat_require_unix_hostid",
]
feat_os_unix_android = [
  "feat_Tier1",
  #
  "feat_require_unix",
]
## feature sets with requirements (restricting cross-platform availability)
#
# ** NOTE: these `feat_require_...` sets should be minimized as much as possible to encourage cross-platform availability of utilities
#
# "feat_require_crate_cpp" == set of utilities requiring the `cpp` crate (which fail to compile on several platforms; as of 2020-04-23)
feat_require_crate_cpp = ["stdbuf"]
# "feat_require_unix" == set of utilities requiring support which is only available on unix platforms (as of 2020-04-23)
feat_require_unix = [
  "chgrp",
  "chmod",
  "chown",
  "chroot",
  "groups",
  "id",
  "install",
  "kill",
  "logname",
  "mkfifo",
  "mknod",
  "nice",
  "nohup",
  "pathchk",
  "stat",
  "stty",
  "timeout",
  "tty",
]
# "feat_require_unix_utmpx" == set of utilities requiring unix utmp/utmpx support
# * ref: <https://wiki.musl-libc.org/faq.html#Q:-Why-is-the-utmp/wtmp-functionality-only-implemented-as-stubs?>
feat_require_unix_utmpx = ["pinky", "uptime", "users", "who"]
# "feat_require_unix_hostid" == set of utilities requiring gethostid in libc (only some unixes provide)
feat_require_unix_hostid = ["hostid"]
# "feat_require_selinux" == set of utilities depending on SELinux.
feat_require_selinux = ["chcon", "runcon"]
## (alternate/newer/smaller platforms) feature sets
# "feat_os_unix_fuchsia" == set of utilities which can be built/run on the "Fuchsia" OS (refs: <https://fuchsia.dev>; <https://en.wikipedia.org/wiki/Google_Fuchsia>)
feat_os_unix_fuchsia = [
  "feat_common_core",
  #
  "feat_require_crate_cpp",
  #
  "chgrp",
  "chmod",
  "chown",
  "du",
  "groups",
  "hostid",
  "install",
  "logname",
  "mkfifo",
  "mknod",
  "nice",
  "pathchk",
  "tty",
  "uname",
  "unlink",
]
# "feat_os_unix_redox" == set of utilities which can be built/run on "Redox OS" (refs: <https://www.redox-os.org>; <https://en.wikipedia.org/wiki/Redox_(operating_system)>)
feat_os_unix_redox = [
  "feat_common_core",
  #
  "chmod",
  "stat",
  "uname",
]
# "feat_os_windows_legacy" == slightly restricted set of utilities which can be built/run on early windows platforms (eg, "WinXP")
feat_os_windows_legacy = [
  "feat_common_core",
  #
  "arch",
  "nproc",
  "sync",
  "touch",
  "whoami",
]
##
# * bypass/override ~ translate 'test' feature name to avoid dependency collision with rust core 'test' crate (o/w surfaces as compiler errors during testing)
test = ["uu_test"]

[workspace.dependencies]
bigdecimal = "0.4"
binary-heap-plus = "0.5.0"
bstr = "1.9.1"
bytecount = "0.6.7"
byteorder = "1.5.0"
chrono = { version = "0.4.37", default-features = false, features = [
  "std",
  "alloc",
  "clock",
] }
clap = { version = "4.4", features = ["wrap_help", "cargo"] }
clap_complete = "4.4"
clap_mangen = "0.2"
compare = "0.1.0"
coz = { version = "0.1.3" }
crossterm = ">=0.27.0"
ctrlc = { version = "3.4", features = ["termination"] }
exacl = "0.12.0"
file_diff = "1.0.0"
filetime = "0.2"
fnv = "1.0.7"
fs_extra = "1.3.0"
fts-sys = "0.2"
fundu = "2.0.0"
gcd = "2.3"
glob = "0.3.1"
half = "2.4"
hostname = "0.3"
indicatif = "0.17"
itertools = "0.12.1"
libc = "0.2.153"
lscolors = { version = "0.16.0", default-features = false, features = [
  "gnu_legacy",
] }
memchr = "2"
memmap2 = "0.9"
nix = { version = "0.28", default-features = false }
nom = "7.1.3"
notify = { version = "=6.0.1", features = ["macos_kqueue"] }
num-bigint = "0.4.4"
num-traits = "0.2.18"
number_prefix = "0.4"
once_cell = "1.19.0"
onig = { version = "~6.4", default-features = false }
parse_datetime = "0.5.0"
phf = "0.11.2"
phf_codegen = "0.11.2"
platform-info = "2.0.2"
quick-error = "2.0.1"
rand = { version = "0.8", features = ["small_rng"] }
rand_core = "0.6"
rayon = "1.10"
redox_syscall = "0.5"
regex = "1.10.4"
rstest = "0.18.2"
rust-ini = "0.19.0"
same-file = "1.0.6"
self_cell = "1.0.3"
selinux = "0.4"
signal-hook = "0.3.17"
smallvec = { version = "1.13", features = ["union"] }
tempfile = "3.10.1"
uutils_term_grid = "0.3"
terminal_size = "0.3.0"
textwrap = { version = "0.16.1", features = ["terminal_size"] }
thiserror = "1.0"
time = { version = "0.3" }
unicode-segmentation = "1.11.0"
unicode-width = "0.1.11"
utf-8 = "0.7.6"
walkdir = "2.5"
winapi-util = "0.1.6"
windows-sys = { version = "0.48.0", default-features = false }
xattr = "1.3.1"
zip = { version = "0.6.6", default-features = false, features = ["deflate"] }

hex = "0.4.3"
md-5 = "0.10.6"
sha1 = "0.10.6"
sha2 = "0.10.8"
sha3 = "0.10.8"
blake2b_simd = "1.0.2"
blake3 = "1.5.1"
sm3 = "0.4.2"
digest = "0.10.7"

uucore = { version = ">=0.0.19", package = "uucore", path = "src/uucore" }
uucore_procs = { version = ">=0.0.19", package = "uucore_procs", path = "src/uucore_procs" }
uu_ls = { version = ">=0.0.18", path = "src/uu/ls" }
uu_base32 = { version = ">=0.0.18", path = "src/uu/base32" }

[dependencies]
clap = { workspace = true }
once_cell = { workspace = true }
uucore = { workspace = true }
clap_complete = { workspace = true }
clap_mangen = { workspace = true }
phf = { workspace = true }
selinux = { workspace = true, optional = true }
textwrap = { workspace = true }
zip = { workspace = true, optional = true }

uuhelp_parser = { optional = true, version = ">=0.0.19", path = "src/uuhelp_parser" }

# * uutils
uu_test = { optional = true, version = "0.0.26", package = "uu_test", path = "src/uu/test" }
#
arch = { optional = true, version = "0.0.26", package = "uu_arch", path = "src/uu/arch" }
base32 = { optional = true, version = "0.0.26", package = "uu_base32", path = "src/uu/base32" }
base64 = { optional = true, version = "0.0.26", package = "uu_base64", path = "src/uu/base64" }
basename = { optional = true, version = "0.0.26", package = "uu_basename", path = "src/uu/basename" }
basenc = { optional = true, version = "0.0.26", package = "uu_basenc", path = "src/uu/basenc" }
cat = { optional = true, version = "0.0.26", package = "uu_cat", path = "src/uu/cat" }
chcon = { optional = true, version = "0.0.26", package = "uu_chcon", path = "src/uu/chcon" }
chgrp = { optional = true, version = "0.0.26", package = "uu_chgrp", path = "src/uu/chgrp" }
chmod = { optional = true, version = "0.0.26", package = "uu_chmod", path = "src/uu/chmod" }
chown = { optional = true, version = "0.0.26", package = "uu_chown", path = "src/uu/chown" }
chroot = { optional = true, version = "0.0.26", package = "uu_chroot", path = "src/uu/chroot" }
cksum = { optional = true, version = "0.0.26", package = "uu_cksum", path = "src/uu/cksum" }
comm = { optional = true, version = "0.0.26", package = "uu_comm", path = "src/uu/comm" }
cp = { optional = true, version = "0.0.26", package = "uu_cp", path = "src/uu/cp" }
csplit = { optional = true, version = "0.0.26", package = "uu_csplit", path = "src/uu/csplit" }
cut = { optional = true, version = "0.0.26", package = "uu_cut", path = "src/uu/cut" }
date = { optional = true, version = "0.0.26", package = "uu_date", path = "src/uu/date" }
dd = { optional = true, version = "0.0.26", package = "uu_dd", path = "src/uu/dd" }
df = { optional = true, version = "0.0.26", package = "uu_df", path = "src/uu/df" }
dir = { optional = true, version = "0.0.26", package = "uu_dir", path = "src/uu/dir" }
dircolors = { optional = true, version = "0.0.26", package = "uu_dircolors", path = "src/uu/dircolors" }
dirname = { optional = true, version = "0.0.26", package = "uu_dirname", path = "src/uu/dirname" }
du = { optional = true, version = "0.0.26", package = "uu_du", path = "src/uu/du" }
echo = { optional = true, version = "0.0.26", package = "uu_echo", path = "src/uu/echo" }
env = { optional = true, version = "0.0.26", package = "uu_env", path = "src/uu/env" }
expand = { optional = true, version = "0.0.26", package = "uu_expand", path = "src/uu/expand" }
expr = { optional = true, version = "0.0.26", package = "uu_expr", path = "src/uu/expr" }
factor = { optional = true, version = "0.0.26", package = "uu_factor", path = "src/uu/factor" }
false = { optional = true, version = "0.0.26", package = "uu_false", path = "src/uu/false" }
fmt = { optional = true, version = "0.0.26", package = "uu_fmt", path = "src/uu/fmt" }
fold = { optional = true, version = "0.0.26", package = "uu_fold", path = "src/uu/fold" }
groups = { optional = true, version = "0.0.26", package = "uu_groups", path = "src/uu/groups" }
hashsum = { optional = true, version = "0.0.26", package = "uu_hashsum", path = "src/uu/hashsum" }
head = { optional = true, version = "0.0.26", package = "uu_head", path = "src/uu/head" }
hostid = { optional = true, version = "0.0.26", package = "uu_hostid", path = "src/uu/hostid" }
hostname = { optional = true, version = "0.0.26", package = "uu_hostname", path = "src/uu/hostname" }
id = { optional = true, version = "0.0.26", package = "uu_id", path = "src/uu/id" }
install = { optional = true, version = "0.0.26", package = "uu_install", path = "src/uu/install" }
join = { optional = true, version = "0.0.26", package = "uu_join", path = "src/uu/join" }
kill = { optional = true, version = "0.0.26", package = "uu_kill", path = "src/uu/kill" }
link = { optional = true, version = "0.0.26", package = "uu_link", path = "src/uu/link" }
ln = { optional = true, version = "0.0.26", package = "uu_ln", path = "src/uu/ln" }
ls = { optional = true, version = "0.0.26", package = "uu_ls", path = "src/uu/ls" }
logname = { optional = true, version = "0.0.26", package = "uu_logname", path = "src/uu/logname" }
mkdir = { optional = true, version = "0.0.26", package = "uu_mkdir", path = "src/uu/mkdir" }
mkfifo = { optional = true, version = "0.0.26", package = "uu_mkfifo", path = "src/uu/mkfifo" }
mknod = { optional = true, version = "0.0.26", package = "uu_mknod", path = "src/uu/mknod" }
mktemp = { optional = true, version = "0.0.26", package = "uu_mktemp", path = "src/uu/mktemp" }
more = { optional = true, version = "0.0.26", package = "uu_more", path = "src/uu/more" }
mv = { optional = true, version = "0.0.26", package = "uu_mv", path = "src/uu/mv" }
nice = { optional = true, version = "0.0.26", package = "uu_nice", path = "src/uu/nice" }
nl = { optional = true, version = "0.0.26", package = "uu_nl", path = "src/uu/nl" }
nohup = { optional = true, version = "0.0.26", package = "uu_nohup", path = "src/uu/nohup" }
nproc = { optional = true, version = "0.0.26", package = "uu_nproc", path = "src/uu/nproc" }
numfmt = { optional = true, version = "0.0.26", package = "uu_numfmt", path = "src/uu/numfmt" }
od = { optional = true, version = "0.0.26", package = "uu_od", path = "src/uu/od" }
paste = { optional = true, version = "0.0.26", package = "uu_paste", path = "src/uu/paste" }
pathchk = { optional = true, version = "0.0.26", package = "uu_pathchk", path = "src/uu/pathchk" }
pinky = { optional = true, version = "0.0.26", package = "uu_pinky", path = "src/uu/pinky" }
pr = { optional = true, version = "0.0.26", package = "uu_pr", path = "src/uu/pr" }
printenv = { optional = true, version = "0.0.26", package = "uu_printenv", path = "src/uu/printenv" }
printf = { optional = true, version = "0.0.26", package = "uu_printf", path = "src/uu/printf" }
ptx = { optional = true, version = "0.0.26", package = "uu_ptx", path = "src/uu/ptx" }
pwd = { optional = true, version = "0.0.26", package = "uu_pwd", path = "src/uu/pwd" }
readlink = { optional = true, version = "0.0.26", package = "uu_readlink", path = "src/uu/readlink" }
realpath = { optional = true, version = "0.0.26", package = "uu_realpath", path = "src/uu/realpath" }
rm = { optional = true, version = "0.0.26", package = "uu_rm", path = "src/uu/rm" }
rmdir = { optional = true, version = "0.0.26", package = "uu_rmdir", path = "src/uu/rmdir" }
runcon = { optional = true, version = "0.0.26", package = "uu_runcon", path = "src/uu/runcon" }
seq = { optional = true, version = "0.0.26", package = "uu_seq", path = "src/uu/seq" }
shred = { optional = true, version = "0.0.26", package = "uu_shred", path = "src/uu/shred" }
shuf = { optional = true, version = "0.0.26", package = "uu_shuf", path = "src/uu/shuf" }
sleep = { optional = true, version = "0.0.26", package = "uu_sleep", path = "src/uu/sleep" }
sort = { optional = true, version = "0.0.26", package = "uu_sort", path = "src/uu/sort" }
split = { optional = true, version = "0.0.26", package = "uu_split", path = "src/uu/split" }
stat = { optional = true, version = "0.0.26", package = "uu_stat", path = "src/uu/stat" }
stdbuf = { optional = true, version = "0.0.26", package = "uu_stdbuf", path = "src/uu/stdbuf" }
stty = { optional = true, version = "0.0.26", package = "uu_stty", path = "src/uu/stty" }
sum = { optional = true, version = "0.0.26", package = "uu_sum", path = "src/uu/sum" }
sync = { optional = true, version = "0.0.26", package = "uu_sync", path = "src/uu/sync" }
tac = { optional = true, version = "0.0.26", package = "uu_tac", path = "src/uu/tac" }
tail = { optional = true, version = "0.0.26", package = "uu_tail", path = "src/uu/tail" }
tee = { optional = true, version = "0.0.26", package = "uu_tee", path = "src/uu/tee" }
timeout = { optional = true, version = "0.0.26", package = "uu_timeout", path = "src/uu/timeout" }
touch = { optional = true, version = "0.0.26", package = "uu_touch", path = "src/uu/touch" }
tr = { optional = true, version = "0.0.26", package = "uu_tr", path = "src/uu/tr" }
true = { optional = true, version = "0.0.26", package = "uu_true", path = "src/uu/true" }
truncate = { optional = true, version = "0.0.26", package = "uu_truncate", path = "src/uu/truncate" }
tsort = { optional = true, version = "0.0.26", package = "uu_tsort", path = "src/uu/tsort" }
tty = { optional = true, version = "0.0.26", package = "uu_tty", path = "src/uu/tty" }
uname = { optional = true, version = "0.0.26", package = "uu_uname", path = "src/uu/uname" }
unexpand = { optional = true, version = "0.0.26", package = "uu_unexpand", path = "src/uu/unexpand" }
uniq = { optional = true, version = "0.0.26", package = "uu_uniq", path = "src/uu/uniq" }
unlink = { optional = true, version = "0.0.26", package = "uu_unlink", path = "src/uu/unlink" }
uptime = { optional = true, version = "0.0.26", package = "uu_uptime", path = "src/uu/uptime" }
users = { optional = true, version = "0.0.26", package = "uu_users", path = "src/uu/users" }
vdir = { optional = true, version = "0.0.26", package = "uu_vdir", path = "src/uu/vdir" }
wc = { optional = true, version = "0.0.26", package = "uu_wc", path = "src/uu/wc" }
who = { optional = true, version = "0.0.26", package = "uu_who", path = "src/uu/who" }
whoami = { optional = true, version = "0.0.26", package = "uu_whoami", path = "src/uu/whoami" }
yes = { optional = true, version = "0.0.26", package = "uu_yes", path = "src/uu/yes" }

# this breaks clippy linting with: "tests/by-util/test_factor_benches.rs: No such file or directory (os error 2)"
# factor_benches = { optional = true, version = "0.0.0", package = "uu_factor_benches", path = "tests/benches/factor" }

#
# * pinned transitive dependencies
# Not needed for now. Keep as examples:
#pin_cc = { version="1.0.61, < 1.0.62", package="cc" } ## cc v1.0.62 has compiler errors for MinRustV v1.32.0, requires 1.34 (for `std::str::split_ascii_whitespace()`)

[dev-dependencies]
chrono = { workspace = true }
filetime = { workspace = true }
glob = { workspace = true }
libc = { workspace = true }
pretty_assertions = "1"
rand = { workspace = true }
regex = { workspace = true }
sha1 = { version = "0.10", features = ["std"] }
tempfile = { workspace = true }
time = { workspace = true, features = ["local-offset"] }
unindent = "0.2"
uucore = { workspace = true, features = ["entries", "process", "signals"] }
walkdir = { workspace = true }
hex-literal = "0.4.1"
rstest = { workspace = true }

[target.'cfg(any(target_os = "linux", target_os = "android"))'.dev-dependencies]
procfs = { version = "0.16", default-features = false }

[target.'cfg(unix)'.dev-dependencies]
nix = { workspace = true, features = ["process", "signal", "user", "term"] }
rlimit = "0.10.1"
rand_pcg = "0.3"
xattr = { workspace = true }

[build-dependencies]
phf_codegen = { workspace = true }

[[bin]]
name = "coreutils"
path = "src/bin/coreutils.rs"

[[bin]]
name = "uudoc"
path = "src/bin/uudoc.rs"
required-features = ["uudoc"]

# The default release profile. It contains all optimizations, without
# sacrificing debug info. With this profile (like in the standard
# release profile), the debug info and the stack traces will still be available.
[profile.release]
lto = true

# A release-like profile that is tuned to be fast, even when being fast
# compromises on binary size. This includes aborting on panic.
[profile.release-fast]
inherits = "release"
panic = "abort"

# A release-like profile that is as small as possible.
[profile.release-small]
inherits = "release"
opt-level = "z"
panic = "abort"
strip = true
>>>>>>> 1bb5111c
<|MERGE_RESOLUTION|>--- conflicted
+++ resolved
@@ -1,4 +1,3 @@
-<<<<<<< HEAD
 # coreutils (uutils)
 # * see the repository LICENSE, README, and CONTRIBUTING files for more information
 
@@ -6,7 +5,7 @@
 
 [package]
 name = "coreutils"
-version = "0.0.25"
+version = "0.0.26"
 authors = ["uutils developers"]
 license = "MIT"
 description = "coreutils ~ GNU coreutils (updated); implemented as universal (cross-platform) utils, written in Rust"
@@ -159,545 +158,6 @@
   "feat_Tier1", ## == "feat_os_windows_legacy" + "hostname"
   "stty",
   "tty",
-]
-## (secondary platforms) feature sets
-# "feat_os_unix_gnueabihf" == set of utilities which can be built/run on the "arm-unknown-linux-gnueabihf" target (ARMv6 Linux [hardfloat])
-feat_os_unix_gnueabihf = [
-  "feat_Tier1",
-  #
-  "feat_require_unix",
-  "feat_require_unix_hostid",
-  "feat_require_unix_utmpx",
-]
-# "feat_os_unix_musl" == set of utilities which can be built/run on targets binding to the "musl" library (ref: <https://musl.libc.org/about.html>)
-feat_os_unix_musl = [
-  "feat_Tier1",
-  #
-  "feat_require_unix",
-  "feat_require_unix_hostid",
-]
-feat_os_unix_android = [
-  "feat_Tier1",
-  #
-  "feat_require_unix",
-]
-## feature sets with requirements (restricting cross-platform availability)
-#
-# ** NOTE: these `feat_require_...` sets should be minimized as much as possible to encourage cross-platform availability of utilities
-#
-# "feat_require_crate_cpp" == set of utilities requiring the `cpp` crate (which fail to compile on several platforms; as of 2020-04-23)
-feat_require_crate_cpp = ["stdbuf"]
-# "feat_require_unix" == set of utilities requiring support which is only available on unix platforms (as of 2020-04-23)
-feat_require_unix = [
-  "chgrp",
-  "chmod",
-  "chown",
-  "chroot",
-  "groups",
-  "id",
-  "install",
-  "kill",
-  "logname",
-  "mkfifo",
-  "mknod",
-  "nice",
-  "nohup",
-  "pathchk",
-  "stat",
-  "stty",
-  "timeout",
-  "tty",
-]
-# "feat_require_unix_utmpx" == set of utilities requiring unix utmp/utmpx support
-# * ref: <https://wiki.musl-libc.org/faq.html#Q:-Why-is-the-utmp/wtmp-functionality-only-implemented-as-stubs?>
-feat_require_unix_utmpx = ["pinky", "uptime", "users", "who"]
-# "feat_require_unix_hostid" == set of utilities requiring gethostid in libc (only some unixes provide)
-feat_require_unix_hostid = ["hostid"]
-# "feat_require_selinux" == set of utilities depending on SELinux.
-feat_require_selinux = ["chcon", "runcon"]
-## (alternate/newer/smaller platforms) feature sets
-# "feat_os_unix_fuchsia" == set of utilities which can be built/run on the "Fuchsia" OS (refs: <https://fuchsia.dev>; <https://en.wikipedia.org/wiki/Google_Fuchsia>)
-feat_os_unix_fuchsia = [
-  "feat_common_core",
-  #
-  "feat_require_crate_cpp",
-  #
-  "chgrp",
-  "chmod",
-  "chown",
-  "du",
-  "groups",
-  "hostid",
-  "install",
-  "logname",
-  "mkfifo",
-  "mknod",
-  "nice",
-  "pathchk",
-  "tty",
-  "uname",
-  "unlink",
-]
-# "feat_os_unix_redox" == set of utilities which can be built/run on "Redox OS" (refs: <https://www.redox-os.org>; <https://en.wikipedia.org/wiki/Redox_(operating_system)>)
-feat_os_unix_redox = [
-  "feat_common_core",
-  #
-  "chmod",
-  "stat",
-  "uname",
-]
-# "feat_os_windows_legacy" == slightly restricted set of utilities which can be built/run on early windows platforms (eg, "WinXP")
-feat_os_windows_legacy = [
-  "feat_common_core",
-  #
-  "arch",
-  "nproc",
-  "sync",
-  "touch",
-  "whoami",
-]
-##
-# * bypass/override ~ translate 'test' feature name to avoid dependency collision with rust core 'test' crate (o/w surfaces as compiler errors during testing)
-test = ["uu_test"]
-
-[workspace.dependencies]
-bigdecimal = "0.4"
-binary-heap-plus = "0.5.0"
-bstr = "1.9.1"
-bytecount = "0.6.7"
-byteorder = "1.5.0"
-chrono = { version = "0.4.37", default-features = false, features = [
-  "std",
-  "alloc",
-  "clock",
-] }
-clap = { version = "4.4", features = ["wrap_help", "cargo"] }
-clap_complete = "4.4"
-clap_mangen = "0.2"
-compare = "0.1.0"
-coz = { version = "0.1.3" }
-crossterm = ">=0.27.0"
-ctrlc = { version = "3.4", features = ["termination"] }
-exacl = "0.12.0"
-file_diff = "1.0.0"
-filetime = "0.2"
-fnv = "1.0.7"
-fs_extra = "1.3.0"
-fts-sys = "0.2"
-fundu = "2.0.0"
-gcd = "2.3"
-glob = "0.3.1"
-half = "2.4"
-hostname = "0.3"
-indicatif = "0.17"
-itertools = "0.12.1"
-libc = "0.2.153"
-lscolors = { version = "0.16.0", default-features = false, features = [
-  "gnu_legacy",
-] }
-memchr = "2"
-memmap2 = "0.9"
-nix = { version = "0.28", default-features = false }
-nom = "7.1.3"
-notify = { version = "=6.0.1", features = ["macos_kqueue"] }
-num-bigint = "0.4.4"
-num-traits = "0.2.18"
-number_prefix = "0.4"
-once_cell = "1.19.0"
-onig = { version = "~6.4", default-features = false }
-parse_datetime = "0.5.0"
-phf = "0.11.2"
-phf_codegen = "0.11.2"
-platform-info = "2.0.2"
-quick-error = "2.0.1"
-rand = { version = "0.8", features = ["small_rng"] }
-rand_core = "0.6"
-rayon = "1.10"
-redox_syscall = "0.5"
-regex = "1.10.4"
-rstest = "0.18.2"
-rust-ini = "0.19.0"
-same-file = "1.0.6"
-self_cell = "1.0.3"
-selinux = "0.4"
-signal-hook = "0.3.17"
-smallvec = { version = "1.13", features = ["union"] }
-tempfile = "3.10.1"
-uutils_term_grid = "0.3"
-terminal_size = "0.3.0"
-textwrap = { version = "0.16.1", features = ["terminal_size"] }
-thiserror = "1.0"
-time = { version = "0.3" }
-unicode-segmentation = "1.11.0"
-unicode-width = "0.1.11"
-utf-8 = "0.7.6"
-walkdir = "2.5"
-winapi-util = "0.1.6"
-windows-sys = { version = "0.48.0", default-features = false }
-xattr = "1.3.1"
-zip = { version = "0.6.6", default-features = false, features = ["deflate"] }
-
-hex = "0.4.3"
-md-5 = "0.10.6"
-sha1 = "0.10.6"
-sha2 = "0.10.8"
-sha3 = "0.10.8"
-blake2b_simd = "1.0.2"
-blake3 = "1.5.1"
-sm3 = "0.4.2"
-digest = "0.10.7"
-
-uucore = { version = ">=0.0.19", package = "uucore", path = "src/uucore" }
-uucore_procs = { version = ">=0.0.19", package = "uucore_procs", path = "src/uucore_procs" }
-uu_ls = { version = ">=0.0.18", path = "src/uu/ls" }
-uu_base32 = { version = ">=0.0.18", path = "src/uu/base32" }
-
-[dependencies]
-clap = { workspace = true }
-once_cell = { workspace = true }
-uucore = { workspace = true }
-clap_complete = { workspace = true }
-clap_mangen = { workspace = true }
-phf = { workspace = true }
-selinux = { workspace = true, optional = true }
-textwrap = { workspace = true }
-zip = { workspace = true, optional = true }
-
-uuhelp_parser = { optional = true, version = ">=0.0.19", path = "src/uuhelp_parser" }
-
-# * uutils
-uu_test = { optional = true, version = "0.0.25", package = "uu_test", path = "src/uu/test" }
-#
-arch = { optional = true, version = "0.0.25", package = "uu_arch", path = "src/uu/arch" }
-base32 = { optional = true, version = "0.0.25", package = "uu_base32", path = "src/uu/base32" }
-base64 = { optional = true, version = "0.0.25", package = "uu_base64", path = "src/uu/base64" }
-basename = { optional = true, version = "0.0.25", package = "uu_basename", path = "src/uu/basename" }
-basenc = { optional = true, version = "0.0.25", package = "uu_basenc", path = "src/uu/basenc" }
-cat = { optional = true, version = "0.0.25", package = "uu_cat", path = "src/uu/cat" }
-chcon = { optional = true, version = "0.0.25", package = "uu_chcon", path = "src/uu/chcon" }
-chgrp = { optional = true, version = "0.0.25", package = "uu_chgrp", path = "src/uu/chgrp" }
-chmod = { optional = true, version = "0.0.25", package = "uu_chmod", path = "src/uu/chmod" }
-chown = { optional = true, version = "0.0.25", package = "uu_chown", path = "src/uu/chown" }
-chroot = { optional = true, version = "0.0.25", package = "uu_chroot", path = "src/uu/chroot" }
-cksum = { optional = true, version = "0.0.25", package = "uu_cksum", path = "src/uu/cksum" }
-comm = { optional = true, version = "0.0.25", package = "uu_comm", path = "src/uu/comm" }
-cp = { optional = true, version = "0.0.25", package = "uu_cp", path = "src/uu/cp" }
-csplit = { optional = true, version = "0.0.25", package = "uu_csplit", path = "src/uu/csplit" }
-cut = { optional = true, version = "0.0.25", package = "uu_cut", path = "src/uu/cut" }
-date = { optional = true, version = "0.0.25", package = "uu_date", path = "src/uu/date" }
-dd = { optional = true, version = "0.0.25", package = "uu_dd", path = "src/uu/dd" }
-df = { optional = true, version = "0.0.25", package = "uu_df", path = "src/uu/df" }
-dir = { optional = true, version = "0.0.25", package = "uu_dir", path = "src/uu/dir" }
-dircolors = { optional = true, version = "0.0.25", package = "uu_dircolors", path = "src/uu/dircolors" }
-dirname = { optional = true, version = "0.0.25", package = "uu_dirname", path = "src/uu/dirname" }
-du = { optional = true, version = "0.0.25", package = "uu_du", path = "src/uu/du" }
-echo = { optional = true, version = "0.0.25", package = "uu_echo", path = "src/uu/echo" }
-env = { optional = true, version = "0.0.25", package = "uu_env", path = "src/uu/env" }
-expand = { optional = true, version = "0.0.25", package = "uu_expand", path = "src/uu/expand" }
-expr = { optional = true, version = "0.0.25", package = "uu_expr", path = "src/uu/expr" }
-factor = { optional = true, version = "0.0.25", package = "uu_factor", path = "src/uu/factor" }
-false = { optional = true, version = "0.0.25", package = "uu_false", path = "src/uu/false" }
-fmt = { optional = true, version = "0.0.25", package = "uu_fmt", path = "src/uu/fmt" }
-fold = { optional = true, version = "0.0.25", package = "uu_fold", path = "src/uu/fold" }
-groups = { optional = true, version = "0.0.25", package = "uu_groups", path = "src/uu/groups" }
-hashsum = { optional = true, version = "0.0.25", package = "uu_hashsum", path = "src/uu/hashsum" }
-head = { optional = true, version = "0.0.25", package = "uu_head", path = "src/uu/head" }
-hostid = { optional = true, version = "0.0.25", package = "uu_hostid", path = "src/uu/hostid" }
-hostname = { optional = true, version = "0.0.25", package = "uu_hostname", path = "src/uu/hostname" }
-id = { optional = true, version = "0.0.25", package = "uu_id", path = "src/uu/id" }
-install = { optional = true, version = "0.0.25", package = "uu_install", path = "src/uu/install" }
-join = { optional = true, version = "0.0.25", package = "uu_join", path = "src/uu/join" }
-kill = { optional = true, version = "0.0.25", package = "uu_kill", path = "src/uu/kill" }
-link = { optional = true, version = "0.0.25", package = "uu_link", path = "src/uu/link" }
-ln = { optional = true, version = "0.0.25", package = "uu_ln", path = "src/uu/ln" }
-ls = { optional = true, version = "0.0.25", package = "uu_ls", path = "src/uu/ls" }
-logname = { optional = true, version = "0.0.25", package = "uu_logname", path = "src/uu/logname" }
-mkdir = { optional = true, version = "0.0.25", package = "uu_mkdir", path = "src/uu/mkdir" }
-mkfifo = { optional = true, version = "0.0.25", package = "uu_mkfifo", path = "src/uu/mkfifo" }
-mknod = { optional = true, version = "0.0.25", package = "uu_mknod", path = "src/uu/mknod" }
-mktemp = { optional = true, version = "0.0.25", package = "uu_mktemp", path = "src/uu/mktemp" }
-more = { optional = true, version = "0.0.25", package = "uu_more", path = "src/uu/more" }
-mv = { optional = true, version = "0.0.25", package = "uu_mv", path = "src/uu/mv" }
-nice = { optional = true, version = "0.0.25", package = "uu_nice", path = "src/uu/nice" }
-nl = { optional = true, version = "0.0.25", package = "uu_nl", path = "src/uu/nl" }
-nohup = { optional = true, version = "0.0.25", package = "uu_nohup", path = "src/uu/nohup" }
-nproc = { optional = true, version = "0.0.25", package = "uu_nproc", path = "src/uu/nproc" }
-numfmt = { optional = true, version = "0.0.25", package = "uu_numfmt", path = "src/uu/numfmt" }
-od = { optional = true, version = "0.0.25", package = "uu_od", path = "src/uu/od" }
-paste = { optional = true, version = "0.0.25", package = "uu_paste", path = "src/uu/paste" }
-pathchk = { optional = true, version = "0.0.25", package = "uu_pathchk", path = "src/uu/pathchk" }
-pinky = { optional = true, version = "0.0.25", package = "uu_pinky", path = "src/uu/pinky" }
-pr = { optional = true, version = "0.0.25", package = "uu_pr", path = "src/uu/pr" }
-printenv = { optional = true, version = "0.0.25", package = "uu_printenv", path = "src/uu/printenv" }
-printf = { optional = true, version = "0.0.25", package = "uu_printf", path = "src/uu/printf" }
-ptx = { optional = true, version = "0.0.25", package = "uu_ptx", path = "src/uu/ptx" }
-pwd = { optional = true, version = "0.0.25", package = "uu_pwd", path = "src/uu/pwd" }
-readlink = { optional = true, version = "0.0.25", package = "uu_readlink", path = "src/uu/readlink" }
-realpath = { optional = true, version = "0.0.25", package = "uu_realpath", path = "src/uu/realpath" }
-rm = { optional = true, version = "0.0.25", package = "uu_rm", path = "src/uu/rm" }
-rmdir = { optional = true, version = "0.0.25", package = "uu_rmdir", path = "src/uu/rmdir" }
-runcon = { optional = true, version = "0.0.25", package = "uu_runcon", path = "src/uu/runcon" }
-seq = { optional = true, version = "0.0.25", package = "uu_seq", path = "src/uu/seq" }
-shred = { optional = true, version = "0.0.25", package = "uu_shred", path = "src/uu/shred" }
-shuf = { optional = true, version = "0.0.25", package = "uu_shuf", path = "src/uu/shuf" }
-sleep = { optional = true, version = "0.0.25", package = "uu_sleep", path = "src/uu/sleep" }
-sort = { optional = true, version = "0.0.25", package = "uu_sort", path = "src/uu/sort" }
-split = { optional = true, version = "0.0.25", package = "uu_split", path = "src/uu/split" }
-stat = { optional = true, version = "0.0.25", package = "uu_stat", path = "src/uu/stat" }
-stdbuf = { optional = true, version = "0.0.25", package = "uu_stdbuf", path = "src/uu/stdbuf" }
-stty = { optional = true, version = "0.0.25", package = "uu_stty", path = "src/uu/stty" }
-sum = { optional = true, version = "0.0.25", package = "uu_sum", path = "src/uu/sum" }
-sync = { optional = true, version = "0.0.25", package = "uu_sync", path = "src/uu/sync" }
-tac = { optional = true, version = "0.0.25", package = "uu_tac", path = "src/uu/tac" }
-tail = { optional = true, version = "0.0.25", package = "uu_tail", path = "src/uu/tail" }
-tee = { optional = true, version = "0.0.25", package = "uu_tee", path = "src/uu/tee" }
-timeout = { optional = true, version = "0.0.25", package = "uu_timeout", path = "src/uu/timeout" }
-touch = { optional = true, version = "0.0.25", package = "uu_touch", path = "src/uu/touch" }
-tr = { optional = true, version = "0.0.25", package = "uu_tr", path = "src/uu/tr" }
-true = { optional = true, version = "0.0.25", package = "uu_true", path = "src/uu/true" }
-truncate = { optional = true, version = "0.0.25", package = "uu_truncate", path = "src/uu/truncate" }
-tsort = { optional = true, version = "0.0.25", package = "uu_tsort", path = "src/uu/tsort" }
-tty = { optional = true, version = "0.0.25", package = "uu_tty", path = "src/uu/tty" }
-uname = { optional = true, version = "0.0.25", package = "uu_uname", path = "src/uu/uname" }
-unexpand = { optional = true, version = "0.0.25", package = "uu_unexpand", path = "src/uu/unexpand" }
-uniq = { optional = true, version = "0.0.25", package = "uu_uniq", path = "src/uu/uniq" }
-unlink = { optional = true, version = "0.0.25", package = "uu_unlink", path = "src/uu/unlink" }
-uptime = { optional = true, version = "0.0.25", package = "uu_uptime", path = "src/uu/uptime" }
-users = { optional = true, version = "0.0.25", package = "uu_users", path = "src/uu/users" }
-vdir = { optional = true, version = "0.0.25", package = "uu_vdir", path = "src/uu/vdir" }
-wc = { optional = true, version = "0.0.25", package = "uu_wc", path = "src/uu/wc" }
-who = { optional = true, version = "0.0.25", package = "uu_who", path = "src/uu/who" }
-whoami = { optional = true, version = "0.0.25", package = "uu_whoami", path = "src/uu/whoami" }
-yes = { optional = true, version = "0.0.25", package = "uu_yes", path = "src/uu/yes" }
-
-# this breaks clippy linting with: "tests/by-util/test_factor_benches.rs: No such file or directory (os error 2)"
-# factor_benches = { optional = true, version = "0.0.0", package = "uu_factor_benches", path = "tests/benches/factor" }
-
-#
-# * pinned transitive dependencies
-# Not needed for now. Keep as examples:
-#pin_cc = { version="1.0.61, < 1.0.62", package="cc" } ## cc v1.0.62 has compiler errors for MinRustV v1.32.0, requires 1.34 (for `std::str::split_ascii_whitespace()`)
-
-[dev-dependencies]
-chrono = { workspace = true }
-conv = "0.3"
-filetime = { workspace = true }
-glob = { workspace = true }
-libc = { workspace = true }
-pretty_assertions = "1"
-rand = { workspace = true }
-regex = { workspace = true }
-sha1 = { version = "0.10", features = ["std"] }
-tempfile = { workspace = true }
-time = { workspace = true, features = ["local-offset"] }
-unindent = "0.2"
-uucore = { workspace = true, features = ["entries", "process", "signals"] }
-walkdir = { workspace = true }
-hex-literal = "0.4.1"
-rstest = { workspace = true }
-
-[target.'cfg(any(target_os = "linux", target_os = "android"))'.dev-dependencies]
-procfs = { version = "0.16", default-features = false }
-
-[target.'cfg(unix)'.dev-dependencies]
-nix = { workspace = true, features = ["process", "signal", "user", "term"] }
-rlimit = "0.10.1"
-rand_pcg = "0.3"
-xattr = { workspace = true }
-
-[target.'cfg(windows)'.dependencies.conpty]
-git = "https://github.com/cre4ture/conpty.git"
-branch = "feature/spawn_with_initial_terminal_size_param"
-
-[build-dependencies]
-phf_codegen = { workspace = true }
-
-[[bin]]
-name = "coreutils"
-path = "src/bin/coreutils.rs"
-
-[[bin]]
-name = "uudoc"
-path = "src/bin/uudoc.rs"
-required-features = ["uudoc"]
-
-# The default release profile. It contains all optimizations, without
-# sacrificing debug info. With this profile (like in the standard
-# release profile), the debug info and the stack traces will still be available.
-[profile.release]
-lto = true
-
-# A release-like profile that is tuned to be fast, even when being fast
-# compromises on binary size. This includes aborting on panic.
-[profile.release-fast]
-inherits = "release"
-panic = "abort"
-
-# A release-like profile that is as small as possible.
-[profile.release-small]
-inherits = "release"
-opt-level = "z"
-panic = "abort"
-strip = true
-=======
-# coreutils (uutils)
-# * see the repository LICENSE, README, and CONTRIBUTING files for more information
-
-# spell-checker:ignore (libs) bigdecimal datetime fundu gethostid kqueue libselinux mangen memmap procfs uuhelp
-
-[package]
-name = "coreutils"
-version = "0.0.26"
-authors = ["uutils developers"]
-license = "MIT"
-description = "coreutils ~ GNU coreutils (updated); implemented as universal (cross-platform) utils, written in Rust"
-default-run = "coreutils"
-
-homepage = "https://github.com/uutils/coreutils"
-repository = "https://github.com/uutils/coreutils"
-readme = "README.md"
-keywords = ["coreutils", "uutils", "cross-platform", "cli", "utility"]
-categories = ["command-line-utilities"]
-rust-version = "1.70.0"
-edition = "2021"
-
-build = "build.rs"
-
-[features]
-default = ["feat_common_core"]
-## OS feature shortcodes
-macos = ["feat_os_macos"]
-unix = ["feat_os_unix"]
-windows = ["feat_os_windows"]
-## project-specific feature shortcodes
-nightly = []
-test_unimplemented = []
-# * only build `uudoc` when `--feature uudoc` is activated
-uudoc = ["zip", "dep:uuhelp_parser"]
-## features
-# "feat_acl" == enable support for ACLs (access control lists; by using`--features feat_acl`)
-# NOTE:
-# * On linux, the posix-acl/acl-sys crate requires `libacl` headers and shared library to be accessible in the C toolchain at compile time.
-# * On FreeBSD and macOS this is not required.
-feat_acl = ["cp/feat_acl"]
-# "feat_selinux" == enable support for SELinux Security Context (by using `--features feat_selinux`)
-# NOTE:
-# * The selinux(-sys) crate requires `libselinux` headers and shared library to be accessible in the C toolchain at compile time.
-# * Running a uutils compiled with `feat_selinux` requires an SELinux enabled Kernel at run time.
-feat_selinux = [
-  "cp/selinux",
-  "id/selinux",
-  "ls/selinux",
-  "selinux",
-  "feat_require_selinux",
-]
-##
-## feature sets
-## (common/core and Tier1) feature sets
-# "feat_common_core" == baseline core set of utilities which can be built/run on most targets
-feat_common_core = [
-  "base32",
-  "base64",
-  "basename",
-  "basenc",
-  "cat",
-  "cksum",
-  "comm",
-  "cp",
-  "csplit",
-  "cut",
-  "date",
-  "df",
-  "dir",
-  "dircolors",
-  "dirname",
-  "dd",
-  "du",
-  "echo",
-  "env",
-  "expand",
-  "expr",
-  "factor",
-  "false",
-  "fmt",
-  "fold",
-  "hashsum",
-  "head",
-  "join",
-  "link",
-  "ln",
-  "ls",
-  "mkdir",
-  "mktemp",
-  "more",
-  "mv",
-  "nl",
-  "numfmt",
-  "od",
-  "paste",
-  "pr",
-  "printenv",
-  "printf",
-  "ptx",
-  "pwd",
-  "readlink",
-  "realpath",
-  "rm",
-  "rmdir",
-  "seq",
-  "shred",
-  "shuf",
-  "sleep",
-  "sort",
-  "split",
-  "sum",
-  "tac",
-  "tail",
-  "tee",
-  "test",
-  "tr",
-  "true",
-  "truncate",
-  "tsort",
-  "touch",
-  "unexpand",
-  "uniq",
-  "unlink",
-  "vdir",
-  "wc",
-  "yes",
-]
-# "feat_Tier1" == expanded set of utilities which can be built/run on the usual rust "Tier 1" target platforms (ref: <https://forge.rust-lang.org/release/platform-support.html>)
-feat_Tier1 = [
-  "feat_common_core",
-  #
-  "arch",
-  "hostname",
-  "nproc",
-  "sync",
-  "touch",
-  "uname",
-  "whoami",
-]
-## (primary platforms) feature sets
-# "feat_os_macos" == set of utilities which can be built/run on the MacOS platform
-feat_os_macos = [
-  "feat_os_unix", ## == a modern/usual *nix platform
-  #
-  "feat_require_unix_hostid",
-]
-# "feat_os_unix" == set of utilities which can be built/run on modern/usual *nix platforms
-feat_os_unix = [
-  "feat_Tier1",
-  #
-  "feat_require_crate_cpp",
-  "feat_require_unix",
-  "feat_require_unix_utmpx",
-  "feat_require_unix_hostid",
-]
-# "feat_os_windows" == set of utilities which can be built/run on modern/usual windows platforms
-feat_os_windows = [
-  "feat_Tier1", ## == "feat_os_windows_legacy" + "hostname"
 ]
 ## (secondary platforms) feature sets
 # "feat_os_unix_gnueabihf" == set of utilities which can be built/run on the "arm-unknown-linux-gnueabihf" target (ARMv6 Linux [hardfloat])
@@ -1043,6 +503,10 @@
 rand_pcg = "0.3"
 xattr = { workspace = true }
 
+[target.'cfg(windows)'.dependencies.conpty]
+git = "https://github.com/cre4ture/conpty.git"
+branch = "feature/spawn_with_initial_terminal_size_param"
+
 [build-dependencies]
 phf_codegen = { workspace = true }
 
@@ -1072,5 +536,4 @@
 inherits = "release"
 opt-level = "z"
 panic = "abort"
-strip = true
->>>>>>> 1bb5111c
+strip = true