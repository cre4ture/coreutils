--- conflicted
+++ resolved
@@ -328,15 +328,6 @@
 glob = "0.3.1"
 half = "2.4.1"
 hostname = "0.4"
-<<<<<<< HEAD
-humantime = "2.1.0"
-indicatif = "0.17.8"
-itertools = "0.12.1"
-libc = "0.2.154"
-log = "0.4"
-fern = { version = "0.6.2", default-features = false }
-lscolors = { version = "0.16.0", default-features = false, features = [
-=======
 icu_collator = "2.0.0"
 icu_decimal = "2.0.0"
 icu_locale = "2.0.0"
@@ -351,7 +342,9 @@
 libc = "0.2.172"
 linux-raw-sys = "0.11"
 lscolors = { version = "0.20.0", default-features = false, features = [
->>>>>>> 8d59e080
+humantime = "2.1.0"
+log = "0.4"
+fern = { version = "0.6.2", default-features = false }
   "gnu_legacy",
 ] }
 memchr = "2.7.2"
@@ -555,17 +548,6 @@
 sha1 = { workspace = true, features = ["std"] }
 tempfile.workspace = true
 time = { workspace = true, features = ["local-offset"] }
-<<<<<<< HEAD
-unindent = "0.2"
-uucore = { workspace = true, features = ["entries", "process", "signals"] }
-walkdir = { workspace = true }
-hex-literal = "0.4.1"
-rstest = { workspace = true }
-log = { workspace = true }
-
-[target.'cfg(any(target_os = "linux", target_os = "android"))'.dev-dependencies]
-procfs = { version = "0.16", default-features = false }
-=======
 unindent = "0.2.3"
 uutests.workspace = true
 uucore = { workspace = true, features = [
@@ -578,7 +560,7 @@
 walkdir.workspace = true
 hex-literal = "1.0.0"
 rstest.workspace = true
->>>>>>> 8d59e080
+log = { workspace = true }
 
 [target.'cfg(unix)'.dev-dependencies]
 nix = { workspace = true, features = [
