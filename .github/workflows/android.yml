--- conflicted
+++ resolved
@@ -38,15 +38,12 @@
         api-level: [28]
         target: [default]
         arch: [x86, x86_64] # , arm64-v8a
-<<<<<<< HEAD
         exclude:
           - ram: 8192
             arch: x86
           - ram: 4096
             arch: x86_64
     runs-on: ${{ matrix.os }}
-=======
->>>>>>> b485a480
     env:
       EMULATOR_RAM_SIZE: ${{ matrix.ram }}
       EMULATOR_CORES: ${{ matrix.cores }}
@@ -79,17 +76,13 @@
           ~/.android/avd/*/snapshots/*
           ~/.android/adb*
           ~/__rustc_hash__
-<<<<<<< HEAD
         key: avd-${{ env.AVD_CACHE_KEY }}
-=======
-        key: avd-${{ matrix.api-level }}-${{ matrix.arch }}+termux-${{ env.TERMUX }}+nextest+rustc-hash
     - name: Delete AVD Lockfile when run from cache
       if: steps.avd-cache.outputs.cache-hit == 'true'
       run: |
         rm -f \
           ~/.android/avd/*.avd/*.lock \
           ~/.android/avd/*/*.lock              
->>>>>>> b485a480
     - name: Create and cache emulator image
       if: steps.avd-cache.outputs.cache-hit != 'true'
       uses: reactivecircus/android-emulator-runner@v2.30.1
