--- conflicted
+++ resolved
@@ -23,14 +23,10 @@
     let new = quote!(
         pub fn uumain(args: impl uucore::Args) -> i32 {
             #stream
-<<<<<<< HEAD
-            uucore::initialize_logging();
-=======
 
             // disable rust signal handlers (otherwise processes don't dump core after e.g. one SIGSEGV)
             #[cfg(unix)]
             uucore::disable_rust_signal_handlers().expect("Disabling rust signal handlers failed");
->>>>>>> 8d59e080
             let result = uumain(args);
             match result {
                 Ok(()) => uucore::error::get_exit_code(),
