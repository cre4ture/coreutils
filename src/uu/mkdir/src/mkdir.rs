--- conflicted
+++ resolved
@@ -118,13 +118,9 @@
             Arg::new(options::MODE)
                 .short('m')
                 .long(options::MODE)
-<<<<<<< HEAD
-                .help(get_message("mkdir-help-mode"))
+                .help(translate!("mkdir-help-mode"))
                 .allow_hyphen_values(true)
                 .num_args(1),
-=======
-                .help(translate!("mkdir-help-mode")),
->>>>>>> 790852ff
         )
         .arg(
             Arg::new(options::PARENTS)
