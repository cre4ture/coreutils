--- conflicted
+++ resolved
@@ -259,11 +259,7 @@
 #[derive(Default)]
 struct EnvAppData {
     do_debug_printing: bool,
-<<<<<<< HEAD
-    did_print_original_args: bool,
-=======
     do_input_debug_printing: Option<bool>,
->>>>>>> 6608a0d0
     had_string_argument: bool,
 }
 
@@ -300,7 +296,6 @@
                     Some(original_args),
                 )? =>
                 {
-                    self.did_print_original_args = true;
                     self.do_debug_printing = true;
                     self.do_input_debug_printing = Some(false); // already done
                     self.had_string_argument = true;
@@ -353,14 +348,8 @@
         Ok(())
     }
 
-<<<<<<< HEAD
     fn run_env_single(&mut self, args: Vec<OsString>, original_args: &[OsString]) -> UResult<()> {
         let matches = self.get_arg_matches(&args)?;
-        self.do_debug_printing = self.do_debug_printing || matches.get_flag("debug");
-        if self.do_debug_printing && !self.did_print_original_args {
-            debug_print_args(original_args);
-            self.did_print_original_args = true;
-=======
         self.do_debug_printing = self.do_debug_printing || (0 != matches.get_count("debug"));
         self.do_input_debug_printing = self
             .do_input_debug_printing
@@ -370,7 +359,6 @@
                 debug_print_args(&original_args);
                 self.do_input_debug_printing = Some(false);
             }
->>>>>>> 6608a0d0
         }
 
         let mut opts = make_options(&matches)?;
