// This file is part of the uutils coreutils package.
//
// For the full copyright and license information, please view the LICENSE
// file that was distributed with this source code.

// spell-checker:ignore nbbbb ncccc hexdigit getmaxstdio

mod filenames;
mod number;
mod platform;
mod strategy;

use crate::filenames::{FilenameIterator, Suffix, SuffixError};
use crate::strategy::{NumberType, Strategy, StrategyError};
use clap::{crate_version, parser::ValueSource, Arg, ArgAction, ArgMatches, Command, ValueHint};
use std::env;
use std::ffi::OsString;
use std::fmt;
use std::fs::{metadata, File};
use std::io;
use std::io::{stdin, BufRead, BufReader, BufWriter, ErrorKind, Read, Seek, SeekFrom, Write};
use std::path::Path;
use std::u64;
use uucore::display::Quotable;
use uucore::error::{FromIo, UIoError, UResult, USimpleError, UUsageError};
use uucore::parse_size::parse_size_u64;

use uucore::uio_error;
use uucore::{format_usage, help_about, help_section, help_usage};

static OPT_BYTES: &str = "bytes";
static OPT_LINE_BYTES: &str = "line-bytes";
static OPT_LINES: &str = "lines";
static OPT_ADDITIONAL_SUFFIX: &str = "additional-suffix";
static OPT_FILTER: &str = "filter";
static OPT_NUMBER: &str = "number";
static OPT_NUMERIC_SUFFIXES: &str = "numeric-suffixes";
static OPT_NUMERIC_SUFFIXES_SHORT: &str = "-d";
static OPT_HEX_SUFFIXES: &str = "hex-suffixes";
static OPT_HEX_SUFFIXES_SHORT: &str = "-x";
static OPT_SUFFIX_LENGTH: &str = "suffix-length";
static OPT_VERBOSE: &str = "verbose";
static OPT_SEPARATOR: &str = "separator";
static OPT_ELIDE_EMPTY_FILES: &str = "elide-empty-files";
static OPT_IO_BLKSIZE: &str = "-io-blksize";

static ARG_INPUT: &str = "input";
static ARG_PREFIX: &str = "prefix";

const ABOUT: &str = help_about!("split.md");
const USAGE: &str = help_usage!("split.md");
const AFTER_HELP: &str = help_section!("after help", "split.md");

#[uucore::main]
pub fn uumain(args: impl uucore::Args) -> UResult<()> {
    let (args, obs_lines) = handle_obsolete(args);
    let matches = uu_app().try_get_matches_from(args)?;

    match Settings::from(&matches, &obs_lines) {
        Ok(settings) => split(&settings),
        Err(e) if e.requires_usage() => Err(UUsageError::new(1, format!("{e}"))),
        Err(e) => Err(USimpleError::new(1, format!("{e}"))),
    }
}

/// Extract obsolete shorthand (if any) for specifying lines in following scenarios (and similar)
/// `split -22 file` would mean `split -l 22 file`
/// `split -2de file` would mean `split -l 2 -d -e file`
/// `split -x300e file` would mean `split -x -l 300 -e file`
/// `split -x300e -22 file` would mean `split -x -e -l 22 file` (last obsolete lines option wins)
/// following GNU `split` behavior
fn handle_obsolete(args: impl uucore::Args) -> (Vec<OsString>, Option<String>) {
    let mut obs_lines = None;
    let mut preceding_long_opt_req_value = false;
    let mut preceding_short_opt_req_value = false;

    let filtered_args = args
        .filter_map(|os_slice| {
            filter_args(
                os_slice,
                &mut obs_lines,
                &mut preceding_long_opt_req_value,
                &mut preceding_short_opt_req_value,
            )
        })
        .collect();

    (filtered_args, obs_lines)
}

/// Helper function to [`handle_obsolete`]
/// Filters out obsolete lines option from args
fn filter_args(
    os_slice: OsString,
    obs_lines: &mut Option<String>,
    preceding_long_opt_req_value: &mut bool,
    preceding_short_opt_req_value: &mut bool,
) -> Option<OsString> {
    let filter: Option<OsString>;
    if let Some(slice) = os_slice.to_str() {
        if should_extract_obs_lines(
            slice,
            preceding_long_opt_req_value,
            preceding_short_opt_req_value,
        ) {
            // start of the short option string
            // that can have obsolete lines option value in it
            filter = handle_extract_obs_lines(slice, obs_lines);
        } else {
            // either not a short option
            // or a short option that cannot have obsolete lines value in it
            filter = Some(OsString::from(slice));
        }
        handle_preceding_options(
            slice,
            preceding_long_opt_req_value,
            preceding_short_opt_req_value,
        );
    } else {
        // Cannot cleanly convert os_slice to UTF-8
        // Do not process and return as-is
        // This will cause failure later on, but we should not handle it here
        // and let clap panic on invalid UTF-8 argument
        filter = Some(os_slice);
    }
    filter
}

/// Helper function to [`filter_args`]
/// Checks if the slice is a true short option (and not hyphen prefixed value of an option)
/// and if so, a short option that can contain obsolete lines value
fn should_extract_obs_lines(
    slice: &str,
    preceding_long_opt_req_value: &bool,
    preceding_short_opt_req_value: &bool,
) -> bool {
    slice.starts_with('-')
        && !slice.starts_with("--")
        && !preceding_long_opt_req_value
        && !preceding_short_opt_req_value
        && !slice.starts_with("-a")
        && !slice.starts_with("-b")
        && !slice.starts_with("-C")
        && !slice.starts_with("-l")
        && !slice.starts_with("-n")
        && !slice.starts_with("-t")
}

/// Helper function to [`filter_args`]
/// Extracts obsolete lines numeric part from argument slice
/// and filters it out
fn handle_extract_obs_lines(slice: &str, obs_lines: &mut Option<String>) -> Option<OsString> {
    let mut obs_lines_extracted: Vec<char> = vec![];
    let mut obs_lines_end_reached = false;
    let filtered_slice: Vec<char> = slice
        .chars()
        .filter(|c| {
            // To correctly process scenario like '-x200a4'
            // we need to stop extracting digits once alphabetic character is encountered
            // after we already have something in obs_lines_extracted
            if c.is_ascii_digit() && !obs_lines_end_reached {
                obs_lines_extracted.push(*c);
                false
            } else {
                if !obs_lines_extracted.is_empty() {
                    obs_lines_end_reached = true;
                }
                true
            }
        })
        .collect();

    if obs_lines_extracted.is_empty() {
        // no obsolete lines value found/extracted
        Some(OsString::from(slice))
    } else {
        // obsolete lines value was extracted
        let extracted: String = obs_lines_extracted.iter().collect();
        *obs_lines = Some(extracted);
        if filtered_slice.get(1).is_some() {
            // there were some short options in front of or after obsolete lines value
            // i.e. '-xd100' or '-100de' or similar, which after extraction of obsolete lines value
            // would look like '-xd' or '-de' or similar
            let filtered_slice: String = filtered_slice.iter().collect();
            Some(OsString::from(filtered_slice))
        } else {
            None
        }
    }
}

/// Helper function to [`handle_extract_obs_lines`]
/// Captures if current slice is a preceding option
/// that requires value
fn handle_preceding_options(
    slice: &str,
    preceding_long_opt_req_value: &mut bool,
    preceding_short_opt_req_value: &mut bool,
) {
    // capture if current slice is a preceding long option that requires value and does not use '=' to assign that value
    // following slice should be treaded as value for this option
    // even if it starts with '-' (which would be treated as hyphen prefixed value)
    if slice.starts_with("--") {
        *preceding_long_opt_req_value = &slice[2..] == OPT_BYTES
            || &slice[2..] == OPT_LINE_BYTES
            || &slice[2..] == OPT_LINES
            || &slice[2..] == OPT_ADDITIONAL_SUFFIX
            || &slice[2..] == OPT_FILTER
            || &slice[2..] == OPT_NUMBER
            || &slice[2..] == OPT_SUFFIX_LENGTH
            || &slice[2..] == OPT_SEPARATOR;
    }
    // capture if current slice is a preceding short option that requires value and does not have value in the same slice (value separated by whitespace)
    // following slice should be treaded as value for this option
    // even if it starts with '-' (which would be treated as hyphen prefixed value)
    *preceding_short_opt_req_value = slice == "-b"
        || slice == "-C"
        || slice == "-l"
        || slice == "-n"
        || slice == "-a"
        || slice == "-t";
    // slice is a value
    // reset preceding option flags
    if !slice.starts_with('-') {
        *preceding_short_opt_req_value = false;
        *preceding_long_opt_req_value = false;
    }
}

pub fn uu_app() -> Command {
    Command::new(uucore::util_name())
        .version(crate_version!())
        .about(ABOUT)
        .after_help(AFTER_HELP)
        .override_usage(format_usage(USAGE))
        .infer_long_args(true)
        // strategy (mutually exclusive)
        .arg(
            Arg::new(OPT_BYTES)
                .short('b')
                .long(OPT_BYTES)
                .allow_hyphen_values(true)
                .value_name("SIZE")
                .help("put SIZE bytes per output file"),
        )
        .arg(
            Arg::new(OPT_LINE_BYTES)
                .short('C')
                .long(OPT_LINE_BYTES)
                .allow_hyphen_values(true)
                .value_name("SIZE")
                .help("put at most SIZE bytes of lines per output file"),
        )
        .arg(
            Arg::new(OPT_LINES)
                .short('l')
                .long(OPT_LINES)
                .allow_hyphen_values(true)
                .value_name("NUMBER")
                .default_value("1000")
                .help("put NUMBER lines/records per output file"),
        )
        .arg(
            Arg::new(OPT_NUMBER)
                .short('n')
                .long(OPT_NUMBER)
                .allow_hyphen_values(true)
                .value_name("CHUNKS")
                .help("generate CHUNKS output files; see explanation below"),
        )
        // rest of the arguments
        .arg(
            Arg::new(OPT_ADDITIONAL_SUFFIX)
                .long(OPT_ADDITIONAL_SUFFIX)
                .allow_hyphen_values(true)
                .value_name("SUFFIX")
                .default_value("")
                .help("additional SUFFIX to append to output file names"),
        )
        .arg(
            Arg::new(OPT_FILTER)
                .long(OPT_FILTER)
                .allow_hyphen_values(true)
                .value_name("COMMAND")
                .value_hint(ValueHint::CommandName)
                .help(
                    "write to shell COMMAND; file name is $FILE (Currently not implemented for Windows)",
                ),
        )
        .arg(
            Arg::new(OPT_ELIDE_EMPTY_FILES)
                .long(OPT_ELIDE_EMPTY_FILES)
                .short('e')
                .help("do not generate empty output files with '-n'")
                .action(ArgAction::SetTrue),
        )
        .arg(
            Arg::new(OPT_NUMERIC_SUFFIXES_SHORT)
                .short('d')
                .action(ArgAction::SetTrue)
                .overrides_with_all([
                    OPT_NUMERIC_SUFFIXES,
                    OPT_NUMERIC_SUFFIXES_SHORT,
                    OPT_HEX_SUFFIXES,
                    OPT_HEX_SUFFIXES_SHORT
                ])
                .help("use numeric suffixes starting at 0, not alphabetic"),
        )
        .arg(
            Arg::new(OPT_NUMERIC_SUFFIXES)
                .long(OPT_NUMERIC_SUFFIXES)
                .require_equals(true)
                .num_args(0..=1)
                .overrides_with_all([
                    OPT_NUMERIC_SUFFIXES,
                    OPT_NUMERIC_SUFFIXES_SHORT,
                    OPT_HEX_SUFFIXES,
                    OPT_HEX_SUFFIXES_SHORT
                ])
                .value_name("FROM")
                .help("same as -d, but allow setting the start value"),
        )
        .arg(
            Arg::new(OPT_HEX_SUFFIXES_SHORT)
                .short('x')
                .action(ArgAction::SetTrue)
                .overrides_with_all([
                    OPT_NUMERIC_SUFFIXES,
                    OPT_NUMERIC_SUFFIXES_SHORT,
                    OPT_HEX_SUFFIXES,
                    OPT_HEX_SUFFIXES_SHORT
                ])
                .help("use hex suffixes starting at 0, not alphabetic"),
        )
        .arg(
            Arg::new(OPT_HEX_SUFFIXES)
                .long(OPT_HEX_SUFFIXES)
                .require_equals(true)
                .num_args(0..=1)
                .overrides_with_all([
                    OPT_NUMERIC_SUFFIXES,
                    OPT_NUMERIC_SUFFIXES_SHORT,
                    OPT_HEX_SUFFIXES,
                    OPT_HEX_SUFFIXES_SHORT
                ])
                .value_name("FROM")
                .help("same as -x, but allow setting the start value"),
        )
        .arg(
            Arg::new(OPT_SUFFIX_LENGTH)
                .short('a')
                .long(OPT_SUFFIX_LENGTH)
                .allow_hyphen_values(true)
                .value_name("N")
                .help("generate suffixes of length N (default 2)"),
        )
        .arg(
            Arg::new(OPT_VERBOSE)
                .long(OPT_VERBOSE)
                .help("print a diagnostic just before each output file is opened")
                .action(ArgAction::SetTrue),
        )
        .arg(
            Arg::new(OPT_SEPARATOR)
                .short('t')
                .long(OPT_SEPARATOR)
                .allow_hyphen_values(true)
                .value_name("SEP")
                .action(ArgAction::Append)
                .help("use SEP instead of newline as the record separator; '\\0' (zero) specifies the NUL character"),
        )
        .arg(
            Arg::new(OPT_IO_BLKSIZE)
                .long("io-blksize")
                .alias(OPT_IO_BLKSIZE)
                .hide(true),
        )
        .arg(
            Arg::new(ARG_INPUT)
                .default_value("-")
                .value_hint(ValueHint::FilePath),
        )
        .arg(
            Arg::new(ARG_PREFIX)
                .default_value("x")
        )
}

/// Parameters that control how a file gets split.
///
/// You can convert an [`ArgMatches`] instance into a [`Settings`]
/// instance by calling [`Settings::from`].
struct Settings {
    prefix: String,
    suffix: Suffix,
    input: String,
    /// When supplied, a shell command to output to instead of xaa, xab …
    filter: Option<String>,
    strategy: Strategy,
    verbose: bool,
    separator: u8,

    /// Whether to *not* produce empty files when using `-n`.
    ///
    /// The `-n` command-line argument gives a specific number of
    /// chunks into which the input files will be split. If the number
    /// of chunks is greater than the number of bytes, and this is
    /// `false`, then empty files will be created for the excess
    /// chunks. If this is `false`, then empty files will not be
    /// created.
    elide_empty_files: bool,
    io_blksize: Option<u64>,
}

/// An error when parsing settings from command-line arguments.
enum SettingsError {
    /// Invalid chunking strategy.
    Strategy(StrategyError),

    /// Invalid suffix length parameter.
    Suffix(SuffixError),

    /// Multi-character (Invalid) separator
    MultiCharacterSeparator(String),

    /// Multiple different separator characters
    MultipleSeparatorCharacters,

    /// Using `--filter` with `--number` option sub-strategies that print Kth chunk out of N chunks to stdout
    /// K/N
    /// l/K/N
    /// r/K/N
    FilterWithKthChunkNumber,

    /// Invalid IO block size
    InvalidIOBlockSize(String),

    /// The `--filter` option is not supported on Windows.
    #[cfg(windows)]
    NotSupported,
}

impl SettingsError {
    /// Whether the error demands a usage message.
    fn requires_usage(&self) -> bool {
        matches!(
            self,
            Self::Strategy(StrategyError::MultipleWays)
                | Self::Suffix(SuffixError::ContainsSeparator(_))
        )
    }
}

impl fmt::Display for SettingsError {
    fn fmt(&self, f: &mut fmt::Formatter) -> fmt::Result {
        match self {
            Self::Strategy(e) => e.fmt(f),
            Self::Suffix(e) => e.fmt(f),
            Self::MultiCharacterSeparator(s) => {
                write!(f, "multi-character separator {}", s.quote())
            }
            Self::MultipleSeparatorCharacters => {
                write!(f, "multiple separator characters specified")
            }
            Self::FilterWithKthChunkNumber => {
                write!(f, "--filter does not process a chunk extracted to stdout")
            }
            Self::InvalidIOBlockSize(s) => write!(f, "invalid IO block size: {}", s.quote()),
            #[cfg(windows)]
            Self::NotSupported => write!(
                f,
                "{OPT_FILTER} is currently not supported in this platform"
            ),
        }
    }
}

impl Settings {
    /// Parse a strategy from the command-line arguments.
    fn from(matches: &ArgMatches, obs_lines: &Option<String>) -> Result<Self, SettingsError> {
        let strategy = Strategy::from(matches, obs_lines).map_err(SettingsError::Strategy)?;
        let suffix = Suffix::from(matches, &strategy).map_err(SettingsError::Suffix)?;

        // Make sure that separator is only one UTF8 character (if specified)
        // defaults to '\n' - newline character
        // If the same separator (the same value) was used multiple times - `split` should NOT fail
        // If the separator was used multiple times but with different values (not all values are the same) - `split` should fail
        let separator = match matches.get_many::<String>(OPT_SEPARATOR) {
            Some(mut sep_values) => {
                let first = sep_values.next().unwrap(); // it is safe to just unwrap here since Clap should not return empty ValuesRef<'_,String> in the option from get_many() call
                if !sep_values.all(|s| s == first) {
                    return Err(SettingsError::MultipleSeparatorCharacters);
                }
                match first.as_str() {
                    "\\0" => b'\0',
                    s if s.as_bytes().len() == 1 => s.as_bytes()[0],
                    s => return Err(SettingsError::MultiCharacterSeparator(s.to_string())),
                }
            }
            None => b'\n',
        };

        let io_blksize: Option<u64> = if let Some(s) = matches.get_one::<String>(OPT_IO_BLKSIZE) {
            match parse_size_u64(s) {
                Ok(0) => return Err(SettingsError::InvalidIOBlockSize(s.to_string())),
                Ok(n) if n <= uucore::fs::sane_blksize::MAX => Some(n),
                _ => return Err(SettingsError::InvalidIOBlockSize(s.to_string())),
            }
        } else {
            None
        };

        let result = Self {
            prefix: matches.get_one::<String>(ARG_PREFIX).unwrap().clone(),
            suffix,
            input: matches.get_one::<String>(ARG_INPUT).unwrap().clone(),
            filter: matches.get_one::<String>(OPT_FILTER).cloned(),
            strategy,
            verbose: matches.value_source(OPT_VERBOSE) == Some(ValueSource::CommandLine),
            separator,
            elide_empty_files: matches.get_flag(OPT_ELIDE_EMPTY_FILES),
            io_blksize,
        };

        #[cfg(windows)]
        if result.filter.is_some() {
            // see https://github.com/rust-lang/rust/issues/29494
            return Err(SettingsError::NotSupported);
        }

        // Return an error if `--filter` option is used with any of the
        // Kth chunk sub-strategies of `--number` option
        // As those are writing to stdout of `split` and cannot write to filter command child process
        let kth_chunk = matches!(
            result.strategy,
            Strategy::Number(NumberType::KthBytes(_, _))
                | Strategy::Number(NumberType::KthLines(_, _))
                | Strategy::Number(NumberType::KthRoundRobin(_, _))
        );
        if kth_chunk && result.filter.is_some() {
            return Err(SettingsError::FilterWithKthChunkNumber);
        }

        Ok(result)
    }

    fn instantiate_current_writer(
        &self,
        filename: &str,
        is_new: bool,
    ) -> io::Result<BufWriter<Box<dyn Write>>> {
        if platform::paths_refer_to_same_file(&self.input, filename) {
            return Err(io::Error::new(
                ErrorKind::Other,
                format!("'{filename}' would overwrite input; aborting"),
            ));
        }

        platform::instantiate_current_writer(&self.filter, filename, is_new)
    }
}

/// When using `--filter` option, writing to child command process stdin
/// could fail with BrokenPipe error
/// It can be safely ignored
fn ignorable_io_error(error: &std::io::Error, settings: &Settings) -> bool {
    error.kind() == ErrorKind::BrokenPipe && settings.filter.is_some()
}

/// Custom wrapper for `write()` method
/// Follows similar approach to GNU implementation
/// If ignorable io error occurs, return number of bytes as if all bytes written
/// Should not be used for Kth chunk number sub-strategies
/// as those do not work with `--filter` option
fn custom_write<T: Write>(
    bytes: &[u8],
    writer: &mut T,
    settings: &Settings,
) -> std::io::Result<usize> {
    match writer.write(bytes) {
        Ok(n) => Ok(n),
        Err(e) if ignorable_io_error(&e, settings) => Ok(bytes.len()),
        Err(e) => Err(e),
    }
}

/// Custom wrapper for `write_all()` method
/// Similar to [`custom_write`], but returns true or false
/// depending on if `--filter` stdin is still open (no BrokenPipe error)
/// Should not be used for Kth chunk number sub-strategies
/// as those do not work with `--filter` option
fn custom_write_all<T: Write>(
    bytes: &[u8],
    writer: &mut T,
    settings: &Settings,
) -> std::io::Result<bool> {
    match writer.write_all(bytes) {
        Ok(()) => Ok(true),
        Err(e) if ignorable_io_error(&e, settings) => Ok(false),
        Err(e) => Err(e),
    }
}

/// Get the size of the input file in bytes
/// Used only for subset of `--number=CHUNKS` strategy, as there is a need
/// to determine input file size upfront in order to estimate the chunk size
/// to be written into each of N files/chunks:
/// * N       split into N files based on size of input
/// * K/N     output Kth of N to stdout
/// * l/N     split into N files without splitting lines/records
/// * l/K/N   output Kth of N to stdout without splitting lines/records
///
/// For most files the size will be determined by either reading entire file content into a buffer
/// or by `len()` function of [`std::fs::metadata`].
///
/// However, for some files which report filesystem metadata size that does not match
/// their actual content size, we will need to attempt to find the end of file
/// with direct `seek()` on [`std::fs::File`].
///
/// For STDIN stream - read into a buffer up to a limit
/// If input stream does not EOF before that - return an error
/// (i.e. "infinite" input as in `cat /dev/zero | split ...`, `yes | split ...` etc.).
///
/// Note: The `buf` might end up with either partial or entire input content.
fn get_input_size<R>(
    input: &String,
    reader: &mut R,
    buf: &mut Vec<u8>,
    io_blksize: &Option<u64>,
) -> std::io::Result<u64>
where
    R: BufRead,
{
    // Set read limit to io_blksize if specified
    let read_limit: u64 = if let Some(custom_blksize) = io_blksize {
        *custom_blksize
    } else {
        // otherwise try to get it from filesystem, or use default
        uucore::fs::sane_blksize::sane_blksize_from_path(Path::new(input))
    };

    // Try to read into buffer up to a limit
    let num_bytes = reader
        .by_ref()
        .take(read_limit)
        .read_to_end(buf)
        .map(|n| n as u64)?;

    if num_bytes < read_limit {
        // Finite file or STDIN stream that fits entirely
        // into a buffer within the limit
        // Note: files like /dev/null or similar,
        // empty STDIN stream,
        // and files with true file size 0
        // will also fit here
        Ok(num_bytes)
    } else if input == "-" {
        // STDIN stream that did not fit all content into a buffer
        // Most likely continuous/infinite input stream
        return Err(io::Error::new(
            ErrorKind::Other,
            format!("{}: cannot determine input size", input),
        ));
    } else {
        // Could be that file size is larger than set read limit
        // Get the file size from filesystem metadata
        let metadata = metadata(input)?;
        let metadata_size = metadata.len();
        if num_bytes <= metadata_size {
            Ok(metadata_size)
        } else {
            // Could be a file from locations like /dev, /sys, /proc or similar
            // which report filesystem metadata size that does not match
            // their actual content size
            // Attempt direct `seek()` for the end of a file
            let mut tmp_fd = File::open(Path::new(input))?;
            let end = tmp_fd.seek(SeekFrom::End(0))?;
            if end > 0 {
                Ok(end)
            } else {
                // Edge case of either "infinite" file (i.e. /dev/zero)
                // or some other "special" non-standard file type
                // Give up and return an error
                // TODO It might be possible to do more here
                // to address all possible file types and edge cases
                return Err(io::Error::new(
                    ErrorKind::Other,
                    format!("{}: cannot determine file size", input),
                ));
            }
        }
    }
}

/// Write a certain number of bytes to one file, then move on to another one.
///
/// This struct maintains an underlying writer representing the
/// current chunk of the output. If a call to [`write`] would cause
/// the underlying writer to write more than the allowed number of
/// bytes, a new writer is created and the excess bytes are written to
/// that one instead. As many new underlying writers are created as
/// needed to write all the bytes in the input buffer.
struct ByteChunkWriter<'a> {
    /// Parameters for creating the underlying writer for each new chunk.
    settings: &'a Settings,

    /// The maximum number of bytes allowed for a single chunk of output.
    chunk_size: u64,

    /// Running total of number of chunks that have been completed.
    num_chunks_written: u64,

    /// Remaining capacity in number of bytes in the current chunk.
    ///
    /// This number starts at `chunk_size` and decreases as bytes are
    /// written. Once it reaches zero, a writer for a new chunk is
    /// initialized and this number gets reset to `chunk_size`.
    num_bytes_remaining_in_current_chunk: u64,

    /// The underlying writer for the current chunk.
    ///
    /// Once the number of bytes written to this writer exceeds
    /// `chunk_size`, a new writer is initialized and assigned to this
    /// field.
    inner: BufWriter<Box<dyn Write>>,

    /// Iterator that yields filenames for each chunk.
    filename_iterator: FilenameIterator<'a>,
}

impl<'a> ByteChunkWriter<'a> {
    fn new(chunk_size: u64, settings: &'a Settings) -> UResult<ByteChunkWriter<'a>> {
        let mut filename_iterator = FilenameIterator::new(&settings.prefix, &settings.suffix)?;
        let filename = filename_iterator
            .next()
            .ok_or_else(|| USimpleError::new(1, "output file suffixes exhausted"))?;
        if settings.verbose {
            println!("creating file {}", filename.quote());
        }
        let inner = settings.instantiate_current_writer(&filename, true)?;
        Ok(ByteChunkWriter {
            settings,
            chunk_size,
            num_bytes_remaining_in_current_chunk: chunk_size,
            num_chunks_written: 0,
            inner,
            filename_iterator,
        })
    }
}

impl<'a> Write for ByteChunkWriter<'a> {
    /// Implements `--bytes=SIZE`
    fn write(&mut self, mut buf: &[u8]) -> std::io::Result<usize> {
        // If the length of `buf` exceeds the number of bytes remaining
        // in the current chunk, we will need to write to multiple
        // different underlying writers. In that case, each iteration of
        // this loop writes to the underlying writer that corresponds to
        // the current chunk number.
        let mut carryover_bytes_written: usize = 0;
        loop {
            if buf.is_empty() {
                return Ok(carryover_bytes_written);
            }

            if self.num_bytes_remaining_in_current_chunk == 0 {
                // Increment the chunk number, reset the number of bytes remaining, and instantiate the new underlying writer.
                self.num_chunks_written += 1;
                self.num_bytes_remaining_in_current_chunk = self.chunk_size;

                // Allocate the new file, since at this point we know there are bytes to be written to it.
                let filename = self.filename_iterator.next().ok_or_else(|| {
                    std::io::Error::new(ErrorKind::Other, "output file suffixes exhausted")
                })?;
                if self.settings.verbose {
                    println!("creating file {}", filename.quote());
                }
                self.inner = self.settings.instantiate_current_writer(&filename, true)?;
            }

            // If the capacity of this chunk is greater than the number of
            // bytes in `buf`, then write all the bytes in `buf`. Otherwise,
            // write enough bytes to fill the current chunk, then increment
            // the chunk number and repeat.
            let buf_len = buf.len();
            if (buf_len as u64) < self.num_bytes_remaining_in_current_chunk {
                let num_bytes_written = custom_write(buf, &mut self.inner, self.settings)?;
                self.num_bytes_remaining_in_current_chunk -= num_bytes_written as u64;
                return Ok(carryover_bytes_written + num_bytes_written);
            } else {
                // Write enough bytes to fill the current chunk.
                //
                // Conversion to usize is safe because we checked that
                // self.num_bytes_remaining_in_current_chunk is lower than
                // n, which is already usize.
                let i = self.num_bytes_remaining_in_current_chunk as usize;
                let num_bytes_written = custom_write(&buf[..i], &mut self.inner, self.settings)?;
                self.num_bytes_remaining_in_current_chunk -= num_bytes_written as u64;

                // It's possible that the underlying writer did not
                // write all the bytes.
                if num_bytes_written < i {
                    return Ok(carryover_bytes_written + num_bytes_written);
                } else {
                    // Move the window to look at only the remaining bytes.
                    buf = &buf[i..];

                    // Remember for the next iteration that we wrote these bytes.
                    carryover_bytes_written += num_bytes_written;
                }
            }
        }
    }
    fn flush(&mut self) -> std::io::Result<()> {
        self.inner.flush()
    }
}

/// Write a certain number of lines to one file, then move on to another one.
///
/// This struct maintains an underlying writer representing the
/// current chunk of the output. If a call to [`write`] would cause
/// the underlying writer to write more than the allowed number of
/// lines, a new writer is created and the excess lines are written to
/// that one instead. As many new underlying writers are created as
/// needed to write all the lines in the input buffer.
struct LineChunkWriter<'a> {
    /// Parameters for creating the underlying writer for each new chunk.
    settings: &'a Settings,

    /// The maximum number of lines allowed for a single chunk of output.
    chunk_size: u64,

    /// Running total of number of chunks that have been completed.
    num_chunks_written: u64,

    /// Remaining capacity in number of lines in the current chunk.
    ///
    /// This number starts at `chunk_size` and decreases as lines are
    /// written. Once it reaches zero, a writer for a new chunk is
    /// initialized and this number gets reset to `chunk_size`.
    num_lines_remaining_in_current_chunk: u64,

    /// The underlying writer for the current chunk.
    ///
    /// Once the number of lines written to this writer exceeds
    /// `chunk_size`, a new writer is initialized and assigned to this
    /// field.
    inner: BufWriter<Box<dyn Write>>,

    /// Iterator that yields filenames for each chunk.
    filename_iterator: FilenameIterator<'a>,
}

impl<'a> LineChunkWriter<'a> {
    fn new(chunk_size: u64, settings: &'a Settings) -> UResult<LineChunkWriter<'a>> {
        let mut filename_iterator = FilenameIterator::new(&settings.prefix, &settings.suffix)?;
        let filename = filename_iterator
            .next()
            .ok_or_else(|| USimpleError::new(1, "output file suffixes exhausted"))?;
        if settings.verbose {
            println!("creating file {}", filename.quote());
        }
        let inner = settings.instantiate_current_writer(&filename, true)?;
        Ok(LineChunkWriter {
            settings,
            chunk_size,
            num_lines_remaining_in_current_chunk: chunk_size,
            num_chunks_written: 0,
            inner,
            filename_iterator,
        })
    }
}

impl<'a> Write for LineChunkWriter<'a> {
    /// Implements `--lines=NUMBER`
    fn write(&mut self, buf: &[u8]) -> std::io::Result<usize> {
        // If the number of lines in `buf` exceeds the number of lines
        // remaining in the current chunk, we will need to write to
        // multiple different underlying writers. In that case, each
        // iteration of this loop writes to the underlying writer that
        // corresponds to the current chunk number.
        let mut prev = 0;
        let mut total_bytes_written = 0;
        let sep = self.settings.separator;
        for i in memchr::memchr_iter(sep, buf) {
            // If we have exceeded the number of lines to write in the
            // current chunk, then start a new chunk and its
            // corresponding writer.
            if self.num_lines_remaining_in_current_chunk == 0 {
                self.num_chunks_written += 1;
                let filename = self.filename_iterator.next().ok_or_else(|| {
                    std::io::Error::new(ErrorKind::Other, "output file suffixes exhausted")
                })?;
                if self.settings.verbose {
                    println!("creating file {}", filename.quote());
                }
                self.inner = self.settings.instantiate_current_writer(&filename, true)?;
                self.num_lines_remaining_in_current_chunk = self.chunk_size;
            }

            // Write the line, starting from *after* the previous
            // separator character and ending *after* the current
            // separator character.
            let num_bytes_written = custom_write(&buf[prev..=i], &mut self.inner, self.settings)?;
            total_bytes_written += num_bytes_written;
            prev = i + 1;
            self.num_lines_remaining_in_current_chunk -= 1;
        }

        let num_bytes_written =
            custom_write(&buf[prev..buf.len()], &mut self.inner, self.settings)?;
        total_bytes_written += num_bytes_written;
        Ok(total_bytes_written)
    }

    fn flush(&mut self) -> std::io::Result<()> {
        self.inner.flush()
    }
}

/// Write lines to each sequential output files, limited by bytes.
///
/// This struct maintains an underlying writer representing the
/// current chunk of the output. On each call to [`write`], it writes
/// as many lines as possible to the current chunk without exceeding
/// the specified byte limit. If a single line has more bytes than the
/// limit, then fill an entire single chunk with those bytes and
/// handle the remainder of the line as if it were its own distinct
/// line. As many new underlying writers are created as needed to
/// write all the data in the input buffer.
struct LineBytesChunkWriter<'a> {
    /// Parameters for creating the underlying writer for each new chunk.
    settings: &'a Settings,

    /// The maximum number of bytes allowed for a single chunk of output.
    chunk_size: u64,

    /// Running total of number of chunks that have been completed.
    num_chunks_written: usize,

    /// Remaining capacity in number of bytes in the current chunk.
    ///
    /// This number starts at `chunk_size` and decreases as lines are
    /// written. Once it reaches zero, a writer for a new chunk is
    /// initialized and this number gets reset to `chunk_size`.
    num_bytes_remaining_in_current_chunk: usize,

    /// The underlying writer for the current chunk.
    ///
    /// Once the number of bytes written to this writer exceeds
    /// `chunk_size`, a new writer is initialized and assigned to this
    /// field.
    inner: BufWriter<Box<dyn Write>>,

    /// Iterator that yields filenames for each chunk.
    filename_iterator: FilenameIterator<'a>,
}

impl<'a> LineBytesChunkWriter<'a> {
    fn new(chunk_size: u64, settings: &'a Settings) -> UResult<LineBytesChunkWriter<'a>> {
        let mut filename_iterator = FilenameIterator::new(&settings.prefix, &settings.suffix)?;
        let filename = filename_iterator
            .next()
            .ok_or_else(|| USimpleError::new(1, "output file suffixes exhausted"))?;
        if settings.verbose {
            println!("creating file {}", filename.quote());
        }
        let inner = settings.instantiate_current_writer(&filename, true)?;
        Ok(LineBytesChunkWriter {
            settings,
            chunk_size,
            num_bytes_remaining_in_current_chunk: usize::try_from(chunk_size).unwrap(),
            num_chunks_written: 0,
            inner,
            filename_iterator,
        })
    }
}

impl<'a> Write for LineBytesChunkWriter<'a> {
    /// Write as many lines to a chunk as possible without
    /// exceeding the byte limit. If a single line has more bytes
    /// than the limit, then fill an entire single chunk with those
    /// bytes and handle the remainder of the line as if it were
    /// its own distinct line.
    ///
    /// For example: if the `chunk_size` is 8 and the input is:
    ///
    /// ```text
    /// aaaaaaaaa\nbbbb\ncccc\ndd\nee\n
    /// ```
    ///
    /// then the output gets broken into chunks like this:
    ///
    /// ```text
    /// chunk 0    chunk 1    chunk 2    chunk 3
    ///
    /// 0            1             2
    /// 01234567  89 01234   56789 012   345 6
    /// |------|  |-------|  |--------|  |---|
    /// aaaaaaaa  a\nbbbb\n  cccc\ndd\n  ee\n
    /// ```
    ///
    /// Implements `--line-bytes=SIZE`
    fn write(&mut self, mut buf: &[u8]) -> std::io::Result<usize> {
        // The total number of bytes written during the loop below.
        //
        // It is necessary to keep this running total because we may
        // be making multiple calls to `write()` on multiple different
        // underlying writers and we want the final reported number of
        // bytes written to reflect the total number of bytes written
        // to all of the underlying writers.
        let mut total_bytes_written = 0;

        // Loop until we have written all bytes in the input buffer
        // (or an IO error occurs).
        loop {
            // If the buffer is empty, then we are done writing.
            if buf.is_empty() {
                return Ok(total_bytes_written);
            }

            // If we have filled the current chunk with bytes, then
            // start a new chunk and initialize its corresponding
            // writer.
            if self.num_bytes_remaining_in_current_chunk == 0 {
                self.num_chunks_written += 1;
                let filename = self.filename_iterator.next().ok_or_else(|| {
                    std::io::Error::new(ErrorKind::Other, "output file suffixes exhausted")
                })?;
                if self.settings.verbose {
                    println!("creating file {}", filename.quote());
                }
                self.inner = self.settings.instantiate_current_writer(&filename, true)?;
                self.num_bytes_remaining_in_current_chunk = self.chunk_size.try_into().unwrap();
            }

            // Find the first separator (default - newline character) in the buffer.
            let sep = self.settings.separator;
            match memchr::memchr(sep, buf) {
                // If there is no separator character and the buffer is
                // not empty, then write as many bytes as we can and
                // then move on to the next chunk if necessary.
                None => {
                    let end = self.num_bytes_remaining_in_current_chunk;

                    // This is ugly but here to match GNU behavior. If the input
                    // doesn't end with a separator, pretend that it does for handling
                    // the second to last segment chunk. See `line-bytes.sh`.
                    if end == buf.len()
                        && self.num_bytes_remaining_in_current_chunk
                            < self.chunk_size.try_into().unwrap()
                        && buf[buf.len() - 1] != sep
                    {
                        self.num_bytes_remaining_in_current_chunk = 0;
                    } else {
                        let num_bytes_written = custom_write(
                            &buf[..end.min(buf.len())],
                            &mut self.inner,
                            self.settings,
                        )?;
                        self.num_bytes_remaining_in_current_chunk -= num_bytes_written;
                        total_bytes_written += num_bytes_written;
                        buf = &buf[num_bytes_written..];
                    }
                }

                // If there is a separator character and the line
                // (including the separator character) will fit in the
                // current chunk, then write the entire line and
                // continue to the next iteration. (See chunk 1 in the
                // example comment above.)
                Some(i) if i < self.num_bytes_remaining_in_current_chunk => {
                    let num_bytes_written =
                        custom_write(&buf[..=i], &mut self.inner, self.settings)?;
                    self.num_bytes_remaining_in_current_chunk -= num_bytes_written;
                    total_bytes_written += num_bytes_written;
                    buf = &buf[num_bytes_written..];
                }

                // If there is a separator character, the line
                // (including the separator character) will not fit in
                // the current chunk, *and* no other lines have been
                // written to the current chunk, then write as many
                // bytes as we can and continue to the next
                // iteration. (See chunk 0 in the example comment
                // above.)
                Some(_)
                    if self.num_bytes_remaining_in_current_chunk
                        == self.chunk_size.try_into().unwrap() =>
                {
                    let end = self.num_bytes_remaining_in_current_chunk;
                    let num_bytes_written =
                        custom_write(&buf[..end], &mut self.inner, self.settings)?;
                    self.num_bytes_remaining_in_current_chunk -= num_bytes_written;
                    total_bytes_written += num_bytes_written;
                    buf = &buf[num_bytes_written..];
                }

                // If there is a separator character, the line
                // (including the separator character) will not fit in
                // the current chunk, and at least one other line has
                // been written to the current chunk, then signal to
                // the next iteration that a new chunk needs to be
                // created and continue to the next iteration of the
                // loop to try writing the line there.
                Some(_) => {
                    self.num_bytes_remaining_in_current_chunk = 0;
                }
            }
        }
    }

    fn flush(&mut self) -> std::io::Result<()> {
        self.inner.flush()
    }
}

/// Output file parameters
struct OutFile {
    filename: String,
    maybe_writer: Option<BufWriter<Box<dyn Write>>>,
    is_new: bool,
}

/// A set of output files
/// Used in [`n_chunks_by_byte`], [`n_chunks_by_line`]
/// and [`n_chunks_by_line_round_robin`] functions.
type OutFiles = Vec<OutFile>;
trait ManageOutFiles {
    fn instantiate_writer(
        &mut self,
        idx: usize,
        settings: &Settings,
    ) -> UResult<&mut BufWriter<Box<dyn Write>>>;
    /// Initialize a new set of output files
    /// Each OutFile is generated with filename, while the writer for it could be
    /// optional, to be instantiated later by the calling function as needed.
    /// Optional writers could happen in the following situations:
    /// * in [`n_chunks_by_line`] and [`n_chunks_by_line_round_robin`] if `elide_empty_files` parameter is set to `true`
    /// * if the number of files is greater than system limit for open files
    fn init(num_files: u64, settings: &Settings, is_writer_optional: bool) -> UResult<Self>
    where
        Self: Sized;
    /// Get the writer for the output file by index.
    /// If system limit of open files has been reached
    /// it will try to close one of previously instantiated writers
    /// to free up resources and re-try instantiating current writer,
    /// except for `--filter` mode.
    /// The writers that get closed to free up resources for the current writer
    /// are flagged as `is_new=false`, so they can be re-opened for appending
    /// instead of created anew if we need to keep writing into them later,
    /// i.e. in case of round robin distribution as in [`n_chunks_by_line_round_robin`]
    fn get_writer(
        &mut self,
        idx: usize,
        settings: &Settings,
    ) -> UResult<&mut BufWriter<Box<dyn Write>>>;
}

impl ManageOutFiles for OutFiles {
    fn init(num_files: u64, settings: &Settings, is_writer_optional: bool) -> UResult<Self> {
        // This object is responsible for creating the filename for each chunk
        let mut filename_iterator: FilenameIterator<'_> =
            FilenameIterator::new(&settings.prefix, &settings.suffix)
                .map_err(|e| io::Error::new(ErrorKind::Other, format!("{e}")))?;
        let mut out_files: Self = Self::new();
        for _ in 0..num_files {
            let filename = filename_iterator
                .next()
                .ok_or_else(|| USimpleError::new(1, "output file suffixes exhausted"))?;
            let maybe_writer = if is_writer_optional {
                None
            } else {
                let instantiated = settings.instantiate_current_writer(filename.as_str(), true);
                // If there was an error instantiating the writer for a file,
                // it could be due to hitting the system limit of open files,
                // so record it as None and let [`get_writer`] function handle closing/re-opening
                // of writers as needed within system limits.
                // However, for `--filter` child process writers - propagate the error,
                // as working around system limits of open files for child shell processes
                // is currently not supported (same as in GNU)
                match instantiated {
                    Ok(writer) => Some(writer),
                    Err(e) if settings.filter.is_some() => {
                        return Err(e.into());
                    }
                    Err(_) => None,
                }
            };
            out_files.push(OutFile {
                filename,
                maybe_writer,
                is_new: true,
            });
        }
        Ok(out_files)
    }

    fn instantiate_writer(
        &mut self,
        idx: usize,
        settings: &Settings,
    ) -> UResult<&mut BufWriter<Box<dyn Write>>> {
<<<<<<< HEAD
=======
        let mut count = 0;
        // Use-case for doing multiple tries of closing fds:
        // E.g. split running in parallel to other processes (e.g. another split) doing similar stuff,
        // sharing the same limits. In this scenario, after closing one fd, the other process
        // might "steel" the freed fd and open a file on its side. Then it would be beneficial
        // if split would be able to close another fd before cancellation.
>>>>>>> 1eaa87cd
        'loop1: loop {
            let filename_to_open = self[idx].filename.as_str();
            let file_to_open_is_new = self[idx].is_new;
            let maybe_writer =
                settings.instantiate_current_writer(filename_to_open, file_to_open_is_new);
            if let Ok(writer) = maybe_writer {
                self[idx].maybe_writer = Some(writer);
                return Ok(self[idx].maybe_writer.as_mut().unwrap());
            }

            if settings.filter.is_some() {
                // Propagate error if in `--filter` mode
                return Err(maybe_writer.err().unwrap().into());
            }

            // Could have hit system limit for open files.
            // Try to close one previously instantiated writer first
            for (i, out_file) in self.iter_mut().enumerate() {
                if i != idx && out_file.maybe_writer.is_some() {
                    out_file.maybe_writer.as_mut().unwrap().flush()?;
                    out_file.maybe_writer = None;
                    out_file.is_new = false;
<<<<<<< HEAD
=======
                    count += 1;
>>>>>>> 1eaa87cd

                    // And then try to instantiate the writer again
                    continue 'loop1;
                }
            }

            // If this fails - give up and propagate the error
<<<<<<< HEAD
            uucore::show_error!("at file descriptor limit, but no file descriptor left to close");
=======
            uucore::show_error!("at file descriptor limit, but no file descriptor left to close. Closed {count} writers before.");
>>>>>>> 1eaa87cd
            return Err(maybe_writer.err().unwrap().into());
        }
    }

    fn get_writer(
        &mut self,
        idx: usize,
        settings: &Settings,
    ) -> UResult<&mut BufWriter<Box<dyn Write>>> {
        if self[idx].maybe_writer.is_some() {
            Ok(self[idx].maybe_writer.as_mut().unwrap())
        } else {
            // Writer was not instantiated upfront or was temporarily closed due to system resources constraints.
            // Instantiate it and record for future use.
            self.instantiate_writer(idx, settings)
        }
    }
}

/// Split a file or STDIN into a specific number of chunks by byte.
///
/// When file size cannot be evenly divided into the number of chunks of the same size,
/// the first X chunks are 1 byte longer than the rest,
/// where X is a modulus reminder of (file size % number of chunks)
///
/// In Kth chunk of N mode - writes to STDOUT the contents of the chunk identified by `kth_chunk`
///
/// In N chunks mode - this function always creates one output file for each chunk, even
/// if there is an error reading or writing one of the chunks or if
/// the input file is truncated. However, if the `--filter` option is
/// being used, then files will only be created if `$FILE` variable was used
/// in filter command,
/// i.e. `split -n 10 --filter='head -c1 > $FILE' in`
///
/// # Errors
///
/// This function returns an error if there is a problem reading from
/// `reader` or writing to one of the output files or stdout.
///
/// # See also
///
/// * [`n_chunks_by_line`], which splits its input into a specific number of chunks by line.
///
/// Implements `--number=CHUNKS`
/// Where CHUNKS
/// * N
/// * K/N
fn n_chunks_by_byte<R>(
    settings: &Settings,
    reader: &mut R,
    num_chunks: u64,
    kth_chunk: Option<u64>,
) -> UResult<()>
where
    R: BufRead,
{
    // Get the size of the input in bytes
    let initial_buf = &mut Vec::new();
    let mut num_bytes = get_input_size(&settings.input, reader, initial_buf, &settings.io_blksize)?;
    let mut reader = initial_buf.chain(reader);

    // If input file is empty and we would not have determined the Kth chunk
    // in the Kth chunk of N chunk mode, then terminate immediately.
    // This happens on `split -n 3/10 /dev/null`, for example.
    if kth_chunk.is_some() && num_bytes == 0 {
        return Ok(());
    }

    // If the requested number of chunks exceeds the number of bytes
    // in the input:
    // * in Kth chunk of N mode - just write empty byte string to stdout
    //   NOTE: the `elide_empty_files` parameter is ignored here
    //   as we do not generate any files
    //   and instead writing to stdout
    // * In N chunks mode - if the `elide_empty_files` parameter is enabled,
    //   then behave as if the number of chunks was set to the number of
    //   bytes in the file. This ensures that we don't write empty
    //   files. Otherwise, just write the `num_chunks - num_bytes` empty files.
    let num_chunks = if kth_chunk.is_none() && settings.elide_empty_files && num_chunks > num_bytes
    {
        num_bytes
    } else {
        num_chunks
    };

    // If we would have written zero chunks of output, then terminate
    // immediately. This happens on `split -e -n 3 /dev/null`, for
    // example.
    if num_chunks == 0 {
        return Ok(());
    }

    // In Kth chunk of N mode - we will write to stdout instead of to a file.
    let mut stdout_writer = std::io::stdout().lock();
    // In N chunks mode - we will write to `num_chunks` files
    let mut out_files: OutFiles = OutFiles::new();

    // Calculate chunk size base and modulo reminder
    // to be used in calculating chunk_size later on
    let chunk_size_base = num_bytes / num_chunks;
    let chunk_size_reminder = num_bytes % num_chunks;

    // If in N chunks mode
    // Create one writer for each chunk.
    // This will create each of the underlying files
    // or stdin pipes to child shell/command processes if in `--filter` mode
    if kth_chunk.is_none() {
        out_files = OutFiles::init(num_chunks, settings, false)?;
    }

    for i in 1_u64..=num_chunks {
        let chunk_size = chunk_size_base + (chunk_size_reminder > i - 1) as u64;
        let buf = &mut Vec::new();
        if num_bytes > 0 {
            // Read `chunk_size` bytes from the reader into `buf`
            // except the last.
            //
            // The last chunk gets all remaining bytes so that if the number
            // of bytes in the input file was not evenly divisible by
            // `num_chunks`, we don't leave any bytes behind.
            let limit = {
                if i == num_chunks {
                    num_bytes
                } else {
                    chunk_size
                }
            };

            let n_bytes_read = reader.by_ref().take(limit).read_to_end(buf);

            match n_bytes_read {
                Ok(n_bytes) => {
                    num_bytes -= n_bytes as u64;
                }
                Err(error) => {
                    return Err(USimpleError::new(
                        1,
                        format!("{}: cannot read from input : {}", settings.input, error),
                    ));
                }
            }

            match kth_chunk {
                Some(chunk_number) => {
                    if i == chunk_number {
                        stdout_writer.write_all(buf)?;
                        break;
                    }
                }
                None => {
                    let idx = (i - 1) as usize;
                    let writer = out_files.get_writer(idx, settings)?;
                    writer.write_all(buf)?;
                }
            }
        } else {
            break;
        }
    }
    Ok(())
}

/// Split a file or STDIN into a specific number of chunks by line.
///
/// It is most likely that input cannot be evenly divided into the number of chunks
/// of the same size in bytes or number of lines, since we cannot break lines.
/// It is also likely that there could be empty files (having `elide_empty_files` is disabled)
/// when a long line overlaps one or more chunks.
///
/// In Kth chunk of N mode - writes to STDOUT the contents of the chunk identified by `kth_chunk`
/// Note: the `elide_empty_files` flag is ignored in this mode
///
/// In N chunks mode - this function always creates one output file for each chunk, even
/// if there is an error reading or writing one of the chunks or if
/// the input file is truncated. However, if the `--filter` option is
/// being used, then files will only be created if `$FILE` variable was used
/// in filter command,
/// i.e. `split -n l/10 --filter='head -c1 > $FILE' in`
///
/// # Errors
///
/// This function returns an error if there is a problem reading from
/// `reader` or writing to one of the output files.
///
/// # See also
///
/// * [`n_chunks_by_byte`], which splits its input into a specific number of chunks by byte.
///
/// Implements `--number=CHUNKS`
/// Where CHUNKS
/// * l/N
/// * l/K/N
fn n_chunks_by_line<R>(
    settings: &Settings,
    reader: &mut R,
    num_chunks: u64,
    kth_chunk: Option<u64>,
) -> UResult<()>
where
    R: BufRead,
{
    // Get the size of the input in bytes and compute the number
    // of bytes per chunk.
    let initial_buf = &mut Vec::new();
    let num_bytes = get_input_size(&settings.input, reader, initial_buf, &settings.io_blksize)?;
    let reader = initial_buf.chain(reader);

    // If input file is empty and we would not have determined the Kth chunk
    // in the Kth chunk of N chunk mode, then terminate immediately.
    // This happens on `split -n l/3/10 /dev/null`, for example.
    // Similarly, if input file is empty and `elide_empty_files` parameter is enabled,
    // then we would have written zero chunks of output,
    // so terminate immediately as well.
    // This happens on `split -e -n l/3 /dev/null`, for example.
    if num_bytes == 0 && (kth_chunk.is_some() || settings.elide_empty_files) {
        return Ok(());
    }

    // In Kth chunk of N mode - we will write to stdout instead of to a file.
    let mut stdout_writer = std::io::stdout().lock();
    // In N chunks mode - we will write to `num_chunks` files
    let mut out_files: OutFiles = OutFiles::new();

    // Calculate chunk size base and modulo reminder
    // to be used in calculating `num_bytes_should_be_written` later on
    let chunk_size_base = num_bytes / num_chunks;
    let chunk_size_reminder = num_bytes % num_chunks;

    // If in N chunks mode
    // Generate filenames for each file and
    // if `elide_empty_files` parameter is NOT enabled - instantiate the writer
    // which will create each of the underlying files or stdin pipes
    // to child shell/command processes if in `--filter` mode.
    // Otherwise keep writer optional, to be instantiated later if there is data
    // to write for the associated chunk.
    if kth_chunk.is_none() {
        out_files = OutFiles::init(num_chunks, settings, settings.elide_empty_files)?;
    }

    let mut chunk_number = 1;
    let sep = settings.separator;
    let mut num_bytes_should_be_written = chunk_size_base + (chunk_size_reminder > 0) as u64;
    let mut num_bytes_written = 0;

    for line_result in reader.split(sep) {
        let mut line = line_result?;
        // add separator back in at the end of the line,
        // since `reader.split(sep)` removes it,
        // except if the last line did not end with separator character
        if (num_bytes_written + line.len() as u64) < num_bytes {
            line.push(sep);
        }
        let bytes = line.as_slice();

        match kth_chunk {
            Some(kth) => {
                if chunk_number == kth {
                    stdout_writer.write_all(bytes)?;
                }
            }
            None => {
                // Should write into a file
                let idx = (chunk_number - 1) as usize;
                let writer = out_files.get_writer(idx, settings)?;
                custom_write_all(bytes, writer, settings)?;
            }
        }

        // Advance to the next chunk if the current one is filled.
        // There could be a situation when a long line, which started in current chunk,
        // would overlap the next chunk (or even several next chunks),
        // and since we cannot break lines for this split strategy, we could end up with
        // empty files in place(s) of skipped chunk(s)
        let num_line_bytes = bytes.len() as u64;
        num_bytes_written += num_line_bytes;
        let mut skipped = -1;
        while num_bytes_should_be_written <= num_bytes_written {
            num_bytes_should_be_written +=
                chunk_size_base + (chunk_size_reminder > chunk_number) as u64;
            chunk_number += 1;
            skipped += 1;
        }

        // If a chunk was skipped and `elide_empty_files` flag is set,
        // roll chunk_number back to preserve sequential continuity
        // of file names for files written to,
        // except for Kth chunk of N mode
        if settings.elide_empty_files && skipped > 0 && kth_chunk.is_none() {
            chunk_number -= skipped as u64;
        }

        if let Some(kth) = kth_chunk {
            if chunk_number > kth {
                break;
            }
        }
    }
    Ok(())
}

/// Split a file or STDIN into a specific number of chunks by line, but
/// assign lines via round-robin.
/// Note: There is no need to know the size of the input upfront for this method,
/// since the lines are assigned to chunks randomly and the size of each chunk
/// does not need to be estimated. As a result, "infinite" inputs are supported
/// for this method, i.e. `yes | split -n r/10` or `yes | split -n r/3/11`
///
/// In Kth chunk of N mode - writes to stdout the contents of the chunk identified by `kth_chunk`
///
/// In N chunks mode - this function always creates one output file for each chunk, even
/// if there is an error reading or writing one of the chunks or if
/// the input file is truncated. However, if the `--filter` option is
/// being used, then files will only be created if `$FILE` variable was used
/// in filter command,
/// i.e. `split -n r/10 --filter='head -c1 > $FILE' in`
///
/// # Errors
///
/// This function returns an error if there is a problem reading from
/// `reader` or writing to one of the output files.
///
/// # See also
///
/// * [`n_chunks_by_line`], which splits its input into a specific number of chunks by line.
///
/// Implements `--number=CHUNKS`
/// Where CHUNKS
/// * r/N
/// * r/K/N
fn n_chunks_by_line_round_robin<R>(
    settings: &Settings,
    reader: &mut R,
    num_chunks: u64,
    kth_chunk: Option<u64>,
) -> UResult<()>
where
    R: BufRead,
{
    // In Kth chunk of N mode - we will write to stdout instead of to a file.
    let mut stdout_writer = std::io::stdout().lock();
    // In N chunks mode - we will write to `num_chunks` files
    let mut out_files: OutFiles = OutFiles::new();

    // If in N chunks mode
    // Create one writer for each chunk.
    // This will create each of the underlying files
    // or stdin pipes to child shell/command processes if in `--filter` mode
    if kth_chunk.is_none() {
        out_files = OutFiles::init(num_chunks, settings, settings.elide_empty_files)?;
    }

    let num_chunks: usize = num_chunks.try_into().unwrap();
    let sep = settings.separator;
    let mut closed_writers = 0;

    let mut i = 0;
    loop {
        let line = &mut Vec::new();
        let num_bytes_read = reader.by_ref().read_until(sep, line)?;

        // if there is nothing else to read - exit the loop
        if num_bytes_read == 0 {
            break;
        };

        let bytes = line.as_slice();
        match kth_chunk {
            Some(chunk_number) => {
                if (i % num_chunks) == (chunk_number - 1) as usize {
                    stdout_writer.write_all(bytes)?;
                }
            }
            None => {
                let writer = out_files.get_writer(i % num_chunks, settings)?;
                let writer_stdin_open = custom_write_all(bytes, writer, settings)?;
                if !writer_stdin_open {
                    closed_writers += 1;
                }
            }
        }
        i += 1;
        if closed_writers == num_chunks {
            // all writers are closed - stop reading
            break;
        }
    }
    Ok(())
}

#[allow(clippy::cognitive_complexity)]
fn split(settings: &Settings) -> UResult<()> {
    let r_box = if settings.input == "-" {
        Box::new(stdin()) as Box<dyn Read>
    } else {
        let r = File::open(Path::new(&settings.input)).map_err_context(|| {
            format!(
                "cannot open {} for reading: No such file or directory",
                settings.input.quote()
            )
        })?;
        Box::new(r) as Box<dyn Read>
    };
    let mut reader = if let Some(c) = settings.io_blksize {
        BufReader::with_capacity(c.try_into().unwrap(), r_box)
    } else {
        BufReader::new(r_box)
    };

    match settings.strategy {
        Strategy::Number(NumberType::Bytes(num_chunks)) => {
            // split_into_n_chunks_by_byte(settings, &mut reader, num_chunks)
            n_chunks_by_byte(settings, &mut reader, num_chunks, None)
        }
        Strategy::Number(NumberType::KthBytes(chunk_number, num_chunks)) => {
            // kth_chunks_by_byte(settings, &mut reader, chunk_number, num_chunks)
            n_chunks_by_byte(settings, &mut reader, num_chunks, Some(chunk_number))
        }
        Strategy::Number(NumberType::Lines(num_chunks)) => {
            n_chunks_by_line(settings, &mut reader, num_chunks, None)
        }
        Strategy::Number(NumberType::KthLines(chunk_number, num_chunks)) => {
            n_chunks_by_line(settings, &mut reader, num_chunks, Some(chunk_number))
        }
        Strategy::Number(NumberType::RoundRobin(num_chunks)) => {
            n_chunks_by_line_round_robin(settings, &mut reader, num_chunks, None)
        }
        Strategy::Number(NumberType::KthRoundRobin(chunk_number, num_chunks)) => {
            n_chunks_by_line_round_robin(settings, &mut reader, num_chunks, Some(chunk_number))
        }
        Strategy::Lines(chunk_size) => {
            let mut writer = LineChunkWriter::new(chunk_size, settings)?;
            match std::io::copy(&mut reader, &mut writer) {
                Ok(_) => Ok(()),
                Err(e) => match e.kind() {
                    // TODO Since the writer object controls the creation of
                    // new files, we need to rely on the `std::io::Result`
                    // returned by its `write()` method to communicate any
                    // errors to this calling scope. If a new file cannot be
                    // created because we have exceeded the number of
                    // allowable filenames, we use `ErrorKind::Other` to
                    // indicate that. A special error message needs to be
                    // printed in that case.
                    ErrorKind::Other => Err(USimpleError::new(1, format!("{e}"))),
                    _ => Err(uio_error!(e, "input/output error")),
                },
            }
        }
        Strategy::Bytes(chunk_size) => {
            let mut writer = ByteChunkWriter::new(chunk_size, settings)?;
            match std::io::copy(&mut reader, &mut writer) {
                Ok(_) => Ok(()),
                Err(e) => match e.kind() {
                    // TODO Since the writer object controls the creation of
                    // new files, we need to rely on the `std::io::Result`
                    // returned by its `write()` method to communicate any
                    // errors to this calling scope. If a new file cannot be
                    // created because we have exceeded the number of
                    // allowable filenames, we use `ErrorKind::Other` to
                    // indicate that. A special error message needs to be
                    // printed in that case.
                    ErrorKind::Other => Err(USimpleError::new(1, format!("{e}"))),
                    _ => Err(uio_error!(e, "input/output error")),
                },
            }
        }
        Strategy::LineBytes(chunk_size) => {
            let mut writer = LineBytesChunkWriter::new(chunk_size, settings)?;
            match std::io::copy(&mut reader, &mut writer) {
                Ok(_) => Ok(()),
                Err(e) => match e.kind() {
                    // TODO Since the writer object controls the creation of
                    // new files, we need to rely on the `std::io::Result`
                    // returned by its `write()` method to communicate any
                    // errors to this calling scope. If a new file cannot be
                    // created because we have exceeded the number of
                    // allowable filenames, we use `ErrorKind::Other` to
                    // indicate that. A special error message needs to be
                    // printed in that case.
                    ErrorKind::Other => Err(USimpleError::new(1, format!("{e}"))),
                    _ => Err(uio_error!(e, "input/output error")),
                },
            }
        }
    }
}<|MERGE_RESOLUTION|>--- conflicted
+++ resolved
@@ -1204,15 +1204,12 @@
         idx: usize,
         settings: &Settings,
     ) -> UResult<&mut BufWriter<Box<dyn Write>>> {
-<<<<<<< HEAD
-=======
         let mut count = 0;
         // Use-case for doing multiple tries of closing fds:
         // E.g. split running in parallel to other processes (e.g. another split) doing similar stuff,
         // sharing the same limits. In this scenario, after closing one fd, the other process
         // might "steel" the freed fd and open a file on its side. Then it would be beneficial
         // if split would be able to close another fd before cancellation.
->>>>>>> 1eaa87cd
         'loop1: loop {
             let filename_to_open = self[idx].filename.as_str();
             let file_to_open_is_new = self[idx].is_new;
@@ -1235,10 +1232,7 @@
                     out_file.maybe_writer.as_mut().unwrap().flush()?;
                     out_file.maybe_writer = None;
                     out_file.is_new = false;
-<<<<<<< HEAD
-=======
                     count += 1;
->>>>>>> 1eaa87cd
 
                     // And then try to instantiate the writer again
                     continue 'loop1;
@@ -1246,11 +1240,7 @@
             }
 
             // If this fails - give up and propagate the error
-<<<<<<< HEAD
-            uucore::show_error!("at file descriptor limit, but no file descriptor left to close");
-=======
             uucore::show_error!("at file descriptor limit, but no file descriptor left to close. Closed {count} writers before.");
->>>>>>> 1eaa87cd
             return Err(maybe_writer.err().unwrap().into());
         }
     }
