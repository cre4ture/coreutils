// This file is part of the uutils coreutils package.
//
// For the full copyright and license information, please view the LICENSE
// file that was distributed with this source code.

// spell-checker:ignore (ToDO) seekable seek'd tail'ing ringbuffer ringbuf unwatch
// spell-checker:ignore (ToDO) Uncategorized filehandle Signum memrchr
// spell-checker:ignore (libs) kqueue
// spell-checker:ignore (acronyms)
// spell-checker:ignore (env/flags)
// spell-checker:ignore (jargon) tailable untailable stdlib
// spell-checker:ignore (names)
// spell-checker:ignore (shell/tools)
// spell-checker:ignore (misc)

pub mod args;
pub mod chunks;
mod follow;
mod parse;
mod paths;
mod platform;
pub mod text;

pub use args::uu_app;
use args::{FilterMode, Settings, Signum, parse_args};
use chunks::ReverseChunks;
use follow::Observer;
<<<<<<< HEAD
use paths::{HeaderPrinter, Input, InputKind, MetadataExtTail};
=======
use memchr::{memchr_iter, memrchr_iter};
use paths::{FileExtTail, HeaderPrinter, Input, InputKind};
>>>>>>> 8d59e080
use same_file::Handle;
use std::cmp::Ordering;
use std::fs::File;
use std::io::{self, BufReader, BufWriter, ErrorKind, Read, Seek, SeekFrom, Write, stdin, stdout};
use std::path::{Path, PathBuf};
use uucore::display::Quotable;
<<<<<<< HEAD
use uucore::error::{get_exit_code, set_exit_code, FromIo, UResult, USimpleError};
use uucore::fs::FileExtSeekable;
=======
use uucore::error::{FromIo, UResult, USimpleError, get_exit_code, set_exit_code};
use uucore::translate;

>>>>>>> 8d59e080
use uucore::{show, show_error};

#[uucore::main]
pub fn uumain(args: impl uucore::Args) -> UResult<()> {
    // When we receive a SIGPIPE signal, we want to terminate the process so
    // that we don't print any error messages to stderr. Rust ignores SIGPIPE
    // (see https://github.com/rust-lang/rust/issues/62569), so we restore it's
    // default action here.
    #[cfg(not(target_os = "windows"))]
    unsafe {
        libc::signal(libc::SIGPIPE, libc::SIG_DFL);
    }

    let settings = parse_args(args)?;

    settings.check_warnings();

    match settings.verify() {
        args::VerificationResult::CannotFollowStdinByName => {
            return Err(USimpleError::new(
                1,
                translate!("tail-error-cannot-follow-stdin-by-name", "stdin" => text::DASH.quote()),
            ));
        }
        // Exit early if we do not output anything. Note, that this may break a pipe
        // when tail is on the receiving side.
        args::VerificationResult::NoOutput => return Ok(()),
        args::VerificationResult::Ok => {}
    }

    uu_tail(&settings)
}

fn uu_tail(settings: &Settings) -> UResult<()> {
    let mut printer = HeaderPrinter::new(settings.verbose, true);
    let mut observer = Observer::from(settings);

    observer.start(settings)?;
    // Do an initial tail print of each path's content.
    // Add `path` and `reader` to `files` map if `--follow` is selected.
    for input in &settings.inputs.clone() {
        match input.kind() {
            InputKind::Stdin => {
                tail_stdin(settings, &mut printer, input, &mut observer)?;
            }
            InputKind::File(path) if cfg!(unix) && path == &PathBuf::from(text::DEV_STDIN) => {
                tail_stdin(settings, &mut printer, input, &mut observer)?;
            }
            InputKind::File(path) => {
                tail_file(settings, &mut printer, input, path, &mut observer, 0)?;
            }
        }
    }

    if settings.follow.is_some() {
        /*
        POSIX specification regarding tail -f
        If the input file is a regular file or if the file operand specifies a FIFO, do not
        terminate after the last line of the input file has been copied, but read and copy
        further bytes from the input file when they become available. If no file operand is
        specified and standard input is a pipe or FIFO, the -f option shall be ignored. If
        the input file is not a FIFO, pipe, or regular file, it is unspecified whether or
        not the -f option shall be ignored.
        */
        if !settings.has_only_stdin() || settings.pid != 0 {
            follow::follow(observer, settings)?;
        }
    }

    if get_exit_code() > 0 && paths::stdin_is_bad_fd() {
        show_error!("{}: {}", text::DASH, translate!("tail-bad-fd"));
    }

    Ok(())
}

fn tail_file(
    settings: &Settings,
    header_printer: &mut HeaderPrinter,
    input: &Input,
    path: &Path,
    observer: &mut Observer,
    offset: u64,
) -> UResult<()> {
    if !path.exists() {
        set_exit_code(1);
        show_error!(
            "{}",
            translate!("tail-error-cannot-open-no-such-file", "file" => input.display_name.clone(), "error" => translate!("tail-no-such-file-or-directory"))
        );
        observer.add_bad_path(path, input.display_name.as_str(), false)?;
    } else if path.is_dir() {
        set_exit_code(1);

        header_printer.print_input(input);
        let err_msg = translate!("tail-is-a-directory");

        show_error!(
            "{}",
            translate!("tail-error-reading-file", "file" => input.display_name.clone(), "error" => err_msg)
        );
        if settings.follow.is_some() {
            let msg = if settings.retry {
                ""
            } else {
                &translate!("tail-giving-up-on-this-name")
            };
            show_error!(
                "{}",
                translate!("tail-error-cannot-follow-file-type", "file" => input.display_name.clone(), "msg" => msg)
            );
        }
        if !observer.follow_name_retry() {
            // skip directory if not retry
            return Ok(());
        }
        observer.add_bad_path(path, input.display_name.as_str(), false)?;
    } else {
        match File::open(path) {
            Ok(mut file) => {
                let st = file.metadata()?;
                let blksize_limit = uucore::fs::sane_blksize::sane_blksize_from_metadata(&st);
                header_printer.print_input(input);
                let mut reader;
                if !settings.presume_input_pipe
<<<<<<< HEAD
                    && file.is_seekable()
                    && file.seek(SeekFrom::Start(offset)).is_ok()
                    && metadata.as_ref().unwrap().get_block_size() > 0
=======
                    && file.is_seekable(if input.is_stdin() { offset } else { 0 })
                    && (!st.is_file() || st.len() > blksize_limit)
>>>>>>> 8d59e080
                {
                    bounded_tail(&mut file, settings);
                    reader = BufReader::new(file);
                } else {
                    reader = BufReader::new(file);
                    unbounded_tail(&mut reader, settings)?;
                }
                if input.is_tailable() {
                    observer.add_path(
                        path,
                        input.display_name.as_str(),
                        Some(Box::new(reader)),
                        true,
                    )?;
                } else {
                    observer.add_bad_path(path, input.display_name.as_str(), false)?;
                }
            }
            Err(e) if e.kind() == ErrorKind::PermissionDenied => {
                observer.add_bad_path(path, input.display_name.as_str(), false)?;
                show!(e.map_err_context(|| {
                    translate!("tail-error-cannot-open-for-reading", "file" => input.display_name.clone())
                }));
            }
            Err(e) => {
                observer.add_bad_path(path, input.display_name.as_str(), false)?;
                return Err(e.map_err_context(|| {
                    translate!("tail-error-cannot-open-for-reading", "file" => input.display_name.clone())
                }));
            }
        }
    }

    Ok(())
}

fn tail_stdin(
    settings: &Settings,
    header_printer: &mut HeaderPrinter,
    input: &Input,
    observer: &mut Observer,
) -> UResult<()> {
    // on macOS, resolve() will always return None for stdin,
    // we need to detect if stdin is a directory ourselves.
    // fstat-ing certain descriptors under /dev/fd fails with
    // bad file descriptor or might not catch directory cases
    // e.g. see the differences between running ls -l /dev/stdin /dev/fd/0
    // on macOS and Linux.
    #[cfg(target_os = "macos")]
    {
        if let Ok(mut stdin_handle) = Handle::stdin() {
            if let Ok(meta) = stdin_handle.as_file_mut().metadata() {
                if meta.file_type().is_dir() {
                    set_exit_code(1);
                    show_error!(
                        "{}",
                        translate!("tail-error-cannot-open-no-such-file", "file" => input.display_name.clone(), "error" => translate!("tail-no-such-file-or-directory"))
                    );
                    return Ok(());
                }
            }
        }
    }

    match input.resolve() {
        // fifo
        Some(path) => {
            let mut stdin_offset = 0;
            if cfg!(unix) {
                // Save the current seek position/offset of a stdin redirected file.
                // This is needed to pass "gnu/tests/tail-2/start-middle.sh"
                if let Ok(mut stdin_handle) = Handle::stdin() {
                    if let Ok(offset) = stdin_handle.as_file_mut().stream_position() {
                        stdin_offset = offset;
                    }
                }
            }
            tail_file(
                settings,
                header_printer,
                input,
                &path,
                observer,
                stdin_offset,
            )?;
        }
        // pipe
        None => {
            header_printer.print_input(input);
            if paths::stdin_is_bad_fd() {
                set_exit_code(1);
                show_error!(
                    "{}",
                    translate!("tail-error-cannot-fstat", "file" => translate!("tail-stdin-header"), "error" => translate!("tail-bad-fd"))
                );
                if settings.follow.is_some() {
                    show_error!(
                        "{}",
                        translate!("tail-error-reading-file", "file" => translate!("tail-stdin-header"), "error" => translate!("tail-bad-fd"))
                    );
                }
            } else {
                let mut reader = BufReader::new(stdin());
                unbounded_tail(&mut reader, settings)?;
                observer.add_stdin(input.display_name.as_str(), Some(Box::new(reader)), true)?;
            }
        }
    }

    Ok(())
}

/// Find the index after the given number of instances of a given byte.
///
/// This function reads through a given reader until `num_delimiters`
/// instances of `delimiter` have been seen, returning the index of
/// the byte immediately following that delimiter. If there are fewer
/// than `num_delimiters` instances of `delimiter`, this returns the
/// total number of bytes read from the `reader` until EOF.
///
/// # Errors
///
/// This function returns an error if there is an error during reading
/// from `reader`.
///
/// # Examples
///
/// Basic usage:
///
/// ```rust,ignore
/// use std::io::Cursor;
///
/// let mut reader = Cursor::new("a\nb\nc\nd\ne\n");
/// let i = forwards_thru_file(&mut reader, 2, b'\n').unwrap();
/// assert_eq!(i, 4);
/// ```
///
/// If `num_delimiters` is zero, then this function always returns
/// zero:
///
/// ```rust,ignore
/// use std::io::Cursor;
///
/// let mut reader = Cursor::new("a\n");
/// let i = forwards_thru_file(&mut reader, 0, b'\n').unwrap();
/// assert_eq!(i, 0);
/// ```
///
/// If there are fewer than `num_delimiters` instances of `delimiter`
/// in the reader, then this function returns the total number of
/// bytes read:
///
/// ```rust,ignore
/// use std::io::Cursor;
///
/// let mut reader = Cursor::new("a\n");
/// let i = forwards_thru_file(&mut reader, 2, b'\n').unwrap();
/// assert_eq!(i, 2);
/// ```
fn forwards_thru_file(
    reader: &mut impl Read,
    num_delimiters: u64,
    delimiter: u8,
) -> io::Result<usize> {
    // If num_delimiters == 0, always return 0.
    if num_delimiters == 0 {
        return Ok(0);
    }
    // Use a 32K buffer.
    let mut buf = [0; 32 * 1024];
    let mut total = 0;
    let mut count = 0;
    // Iterate through the input, using `count` to record the number of times `delimiter`
    // is seen. Once we find `num_delimiters` instances, return the offset of the byte
    // immediately following that delimiter.
    loop {
        match reader.read(&mut buf) {
            // Ok(0) => EoF before we found `num_delimiters` instance of `delimiter`.
            // Return the total number of bytes read in that case.
            Ok(0) => return Ok(total),
            Ok(n) => {
                // Use memchr_iter since it greatly improves search performance.
                for offset in memchr_iter(delimiter, &buf[..n]) {
                    count += 1;
                    if count == num_delimiters {
                        // Return offset of the byte after the `delimiter` instance.
                        return Ok(total + offset + 1);
                    }
                }
                total += n;
            }
            Err(e) if e.kind() == ErrorKind::Interrupted => (),
            Err(e) => return Err(e),
        }
    }
}

/// Iterate over bytes in the file, in reverse, until we find the
/// `num_delimiters` instance of `delimiter`. The `file` is left seek'd to the
/// position just after that delimiter.
fn backwards_thru_file(file: &mut File, num_delimiters: u64, delimiter: u8) {
    // This variable counts the number of delimiters found in the file
    // so far (reading from the end of the file toward the beginning).
    let mut counter = 0;
    let mut first_slice = true;
    for slice in ReverseChunks::new(file) {
        // Iterate over each byte in the slice in reverse order.
        let mut iter = memrchr_iter(delimiter, &slice);

        // Ignore a trailing newline in the last block, if there is one.
        if first_slice {
            if let Some(c) = slice.last() {
                if *c == delimiter {
                    iter.next();
                }
            }
            first_slice = false;
        }

        // For each byte, increment the count of the number of
        // delimiters found. If we have found more than the specified
        // number of delimiters, terminate the search and seek to the
        // appropriate location in the file.
        for i in iter {
            counter += 1;
            if counter >= num_delimiters {
                // We should never over-count - assert that.
                assert_eq!(counter, num_delimiters);
                // After each iteration of the outer loop, the
                // cursor in the file is at the *beginning* of the
                // block, so seeking forward by `i + 1` bytes puts
                // us right after the found delimiter.
                file.seek(SeekFrom::Current((i + 1) as i64)).unwrap();
                return;
            }
        }
    }
}

/// When tail'ing a file, we do not need to read the whole file from start to
/// finish just to find the last n lines or bytes. Instead, we can seek to the
/// end of the file, and then read the file "backwards" in blocks of size
/// `BLOCK_SIZE` until we find the location of the first line/byte. This ends up
/// being a nice performance win for very large files.
fn bounded_tail(file: &mut File, settings: &Settings) {
    debug_assert!(!settings.presume_input_pipe);
    let mut limit = None;

    // Find the position in the file to start printing from.
    match &settings.mode {
        FilterMode::Lines(Signum::Negative(count), delimiter) => {
            backwards_thru_file(file, *count, *delimiter);
        }
        FilterMode::Lines(Signum::Positive(count), delimiter) if count > &1 => {
            let i = forwards_thru_file(file, *count - 1, *delimiter).unwrap();
            file.seek(SeekFrom::Start(i as u64)).unwrap();
        }
        FilterMode::Lines(Signum::MinusZero, _) => {
            return;
        }
        FilterMode::Bytes(Signum::Negative(count)) => {
            file.seek(SeekFrom::End(-(*count as i64))).unwrap();
            limit = Some(*count);
        }
        FilterMode::Bytes(Signum::Positive(count)) if count > &1 => {
            // GNU `tail` seems to index bytes and lines starting at 1, not
            // at 0. It seems to treat `+0` and `+1` as the same thing.
            file.seek(SeekFrom::Start(*count - 1)).unwrap();
        }
        FilterMode::Bytes(Signum::MinusZero) => {
            return;
        }
        _ => {}
    }

    print_target_section(file, limit);
}

fn unbounded_tail<T: Read>(reader: &mut BufReader<T>, settings: &Settings) -> UResult<()> {
    let mut writer = BufWriter::new(stdout().lock());
    match &settings.mode {
        FilterMode::Lines(Signum::Negative(count), sep) => {
            let mut chunks = chunks::LinesChunkBuffer::new(*sep, *count);
            chunks.fill(reader)?;
            chunks.print(&mut writer)?;
        }
        FilterMode::Lines(Signum::PlusZero | Signum::Positive(1), _) => {
            io::copy(reader, &mut writer)?;
        }
        FilterMode::Lines(Signum::Positive(count), sep) => {
            let mut num_skip = *count - 1;
            let mut chunk = chunks::LinesChunk::new(*sep);
            while chunk.fill(reader)?.is_some() {
                let lines = chunk.get_lines() as u64;
                if lines < num_skip {
                    num_skip -= lines;
                } else {
                    break;
                }
            }
            if chunk.has_data() {
                chunk.print_lines(&mut writer, num_skip as usize)?;
                io::copy(reader, &mut writer)?;
            }
        }
        FilterMode::Bytes(Signum::Negative(count)) => {
            let mut chunks = chunks::BytesChunkBuffer::new(*count);
            chunks.fill(reader)?;
            chunks.print(&mut writer)?;
        }
        FilterMode::Bytes(Signum::PlusZero | Signum::Positive(1)) => {
            io::copy(reader, &mut writer)?;
        }
        FilterMode::Bytes(Signum::Positive(count)) => {
            let mut num_skip = *count - 1;
            let mut chunk = chunks::BytesChunk::new();
            loop {
                if let Some(bytes) = chunk.fill(reader)? {
                    let bytes: u64 = bytes as u64;
                    match bytes.cmp(&num_skip) {
                        Ordering::Less => num_skip -= bytes,
                        Ordering::Equal => {
                            break;
                        }
                        Ordering::Greater => {
                            writer.write_all(chunk.get_buffer_with(num_skip as usize))?;
                            break;
                        }
                    }
                } else {
                    return Ok(());
                }
            }

            io::copy(reader, &mut writer)?;
        }
        _ => {}
    }
    #[cfg(not(target_os = "windows"))]
    writer.flush()?;

    // SIGPIPE is not available on Windows.
    #[cfg(target_os = "windows")]
    writer.flush().inspect_err(|err| {
        if err.kind() == ErrorKind::BrokenPipe {
            std::process::exit(13);
        }
    })?;
    Ok(())
}

fn print_target_section<R>(file: &mut R, limit: Option<u64>)
where
    R: Read + ?Sized,
{
    // Print the target section of the file.
    let stdout = stdout();
    let mut stdout = stdout.lock();
    if let Some(limit) = limit {
        let mut reader = file.take(limit);
        io::copy(&mut reader, &mut stdout).unwrap();
    } else {
        io::copy(file, &mut stdout).unwrap();
    }
}

#[cfg(test)]
mod tests {

    use crate::forwards_thru_file;
    use std::io::Cursor;

    #[test]
    fn test_forwards_thru_file_zero() {
        let mut reader = Cursor::new("a\n");
        let i = forwards_thru_file(&mut reader, 0, b'\n').unwrap();
        assert_eq!(i, 0);
    }

    #[test]
    fn test_forwards_thru_file_basic() {
        //                   01 23 45 67 89
        let mut reader = Cursor::new("a\nb\nc\nd\ne\n");
        let i = forwards_thru_file(&mut reader, 2, b'\n').unwrap();
        assert_eq!(i, 4);
    }

    #[test]
    fn test_forwards_thru_file_past_end() {
        let mut reader = Cursor::new("x\n");
        let i = forwards_thru_file(&mut reader, 2, b'\n').unwrap();
        assert_eq!(i, 2);
    }
}<|MERGE_RESOLUTION|>--- conflicted
+++ resolved
@@ -25,26 +25,18 @@
 use args::{FilterMode, Settings, Signum, parse_args};
 use chunks::ReverseChunks;
 use follow::Observer;
-<<<<<<< HEAD
-use paths::{HeaderPrinter, Input, InputKind, MetadataExtTail};
-=======
 use memchr::{memchr_iter, memrchr_iter};
-use paths::{FileExtTail, HeaderPrinter, Input, InputKind};
->>>>>>> 8d59e080
+use paths::{FileExtTail, HeaderPrinter, Input, InputKind, MetadataExtTail};
 use same_file::Handle;
 use std::cmp::Ordering;
 use std::fs::File;
 use std::io::{self, BufReader, BufWriter, ErrorKind, Read, Seek, SeekFrom, Write, stdin, stdout};
 use std::path::{Path, PathBuf};
 use uucore::display::Quotable;
-<<<<<<< HEAD
-use uucore::error::{get_exit_code, set_exit_code, FromIo, UResult, USimpleError};
-use uucore::fs::FileExtSeekable;
-=======
 use uucore::error::{FromIo, UResult, USimpleError, get_exit_code, set_exit_code};
 use uucore::translate;
-
->>>>>>> 8d59e080
+use uucore::fs::FileExtSeekable;
+
 use uucore::{show, show_error};
 
 #[uucore::main]
@@ -170,14 +162,9 @@
                 header_printer.print_input(input);
                 let mut reader;
                 if !settings.presume_input_pipe
-<<<<<<< HEAD
                     && file.is_seekable()
                     && file.seek(SeekFrom::Start(offset)).is_ok()
-                    && metadata.as_ref().unwrap().get_block_size() > 0
-=======
-                    && file.is_seekable(if input.is_stdin() { offset } else { 0 })
                     && (!st.is_file() || st.len() > blksize_limit)
->>>>>>> 8d59e080
                 {
                     bounded_tail(&mut file, settings);
                     reader = BufReader::new(file);
