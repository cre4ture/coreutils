[package]
name = "uu_dd"
description = "dd ~ (uutils) copy and convert files"
repository = "https://github.com/uutils/coreutils/tree/main/src/uu/dd"
version.workspace = true
authors.workspace = true
license.workspace = true
homepage.workspace = true
keywords.workspace = true
categories.workspace = true
edition.workspace = true
readme.workspace = true

[lints]
workspace = true

[lib]
path = "src/dd.rs"

[dependencies]
clap = { workspace = true }
gcd = { workspace = true }
libc = { workspace = true }
<<<<<<< HEAD
uucore = { workspace = true, features = ["fs", "format", "quoting-style"] }
log = { workspace = true }
=======
uucore = { workspace = true, features = [
  "format",
  "parser",
  "quoting-style",
  "fs",
] }
thiserror = { workspace = true }
fluent = { workspace = true }
>>>>>>> 8d59e080

[target.'cfg(any(target_os = "linux", target_os = "android"))'.dependencies]
signal-hook = { workspace = true }
nix = { workspace = true, features = ["fs"] }

[[bin]]
name = "dd"
path = "src/main.rs"<|MERGE_RESOLUTION|>--- conflicted
+++ resolved
@@ -21,10 +21,7 @@
 clap = { workspace = true }
 gcd = { workspace = true }
 libc = { workspace = true }
-<<<<<<< HEAD
-uucore = { workspace = true, features = ["fs", "format", "quoting-style"] }
-log = { workspace = true }
-=======
+uucore = { workspace = true, features = ["format", "quoting-style"] }
 uucore = { workspace = true, features = [
   "format",
   "parser",
@@ -33,7 +30,6 @@
 ] }
 thiserror = { workspace = true }
 fluent = { workspace = true }
->>>>>>> 8d59e080
 
 [target.'cfg(any(target_os = "linux", target_os = "android"))'.dependencies]
 signal-hook = { workspace = true }
