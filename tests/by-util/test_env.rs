// This file is part of the uutils coreutils package.
//
// For the full copyright and license information, please view the LICENSE
// file that was distributed with this source code.
// spell-checker:ignore (words) bamf chdir rlimit prlimit COMSPEC cout cerr FFFD

#[cfg(target_os = "linux")]
use crate::common::util::expected_result;
use crate::common::util::TestScenario;
use ::env::native_int_str::{Convert, NCvt};
use regex::Regex;
use std::env;
use std::path::Path;
use tempfile::tempdir;

#[test]
fn test_invalid_arg() {
    new_ucmd!().arg("--definitely-invalid").fails().code_is(125);
}

#[test]
fn test_env_help() {
    new_ucmd!()
        .arg("--help")
        .succeeds()
        .no_stderr()
        .stdout_contains("Options:");
}

#[test]
fn test_env_version() {
    new_ucmd!()
        .arg("--version")
        .succeeds()
        .no_stderr()
        .stdout_contains(util_name!());
}

#[test]
fn test_echo() {
    #[cfg(target_os = "windows")]
    let args = ["cmd", "/d/c", "echo"];
    #[cfg(not(target_os = "windows"))]
    let args = ["echo"];

    let result = new_ucmd!().args(&args).arg("FOO-bar").succeeds();

    assert_eq!(result.stdout_str().trim(), "FOO-bar");
}

#[cfg(target_os = "windows")]
#[test]
fn test_if_windows_batch_files_can_be_executed() {
    let result = new_ucmd!().arg("./runBat.bat").succeeds();

    assert!(result.stdout_str().contains("Hello Windows World!"));
}

#[test]
fn test_debug_1() {
    let ts = TestScenario::new(util_name!());
    let result = ts
        .ucmd()
        .arg("-v")
        .arg(&ts.bin_path)
        .args(&["echo", "hello"])
        .succeeds();
    result.stderr_matches(
        &Regex::new(concat!(
            r"executing: [^\n]+(\/|\\)coreutils(\.exe)?\n",
            r"   arg\[0\]= '[^\n]+(\/|\\)coreutils(\.exe)?'\n",
            r"   arg\[1\]= 'echo'\n",
            r"   arg\[2\]= 'hello'"
        ))
        .unwrap(),
    );
}

#[test]
fn test_debug_2() {
    let ts = TestScenario::new(util_name!());
    let result = ts
        .ucmd()
        .arg("-vv")
        .arg(ts.bin_path)
        .args(&["echo", "hello2"])
        .succeeds();
    result.stderr_matches(
        &Regex::new(concat!(
            r"input args:\n",
            r"arg\[0\]: 'env'\n",
            r"arg\[1\]: '-vv'\n",
            r"arg\[2\]: '[^\n]+(\/|\\)coreutils(.exe)?'\n",
            r"arg\[3\]: 'echo'\n",
            r"arg\[4\]: 'hello2'\n",
            r"executing: [^\n]+(\/|\\)coreutils(.exe)?\n",
            r"   arg\[0\]= '[^\n]+(\/|\\)coreutils(.exe)?'\n",
            r"   arg\[1\]= 'echo'\n",
            r"   arg\[2\]= 'hello2'"
        ))
        .unwrap(),
    );
}

#[test]
fn test_debug1_part_of_string_arg() {
    let ts = TestScenario::new(util_name!());

    let result = ts
        .ucmd()
        .arg("-vS FOO=BAR")
        .arg(ts.bin_path)
        .args(&["echo", "hello1"])
        .succeeds();
    result.stderr_matches(
        &Regex::new(concat!(
            r"executing: [^\n]+(\/|\\)coreutils(\.exe)?\n",
            r"   arg\[0\]= '[^\n]+(\/|\\)coreutils(\.exe)?'\n",
            r"   arg\[1\]= 'echo'\n",
            r"   arg\[2\]= 'hello1'"
        ))
        .unwrap(),
    );
}

#[test]
fn test_debug2_part_of_string_arg() {
    let ts = TestScenario::new(util_name!());
    let result = ts
        .ucmd()
        .arg("-vvS FOO=BAR")
        .arg(ts.bin_path)
        .args(&["echo", "hello2"])
        .succeeds();
    result.stderr_matches(
        &Regex::new(concat!(
            r"input args:\n",
            r"arg\[0\]: 'env'\n",
            r"arg\[1\]: '-vvS FOO=BAR'\n",
            r"arg\[2\]: '[^\n]+(\/|\\)coreutils(.exe)?'\n",
            r"arg\[3\]: 'echo'\n",
            r"arg\[4\]: 'hello2'\n",
            r"executing: [^\n]+(\/|\\)coreutils(.exe)?\n",
            r"   arg\[0\]= '[^\n]+(\/|\\)coreutils(.exe)?'\n",
            r"   arg\[1\]= 'echo'\n",
            r"   arg\[2\]= 'hello2'"
        ))
        .unwrap(),
    );
}

#[test]
fn test_file_option() {
    let out = new_ucmd!()
        .arg("-f")
        .arg("vars.conf.txt")
        .run()
        .stdout_move_str();

    assert_eq!(
        out.lines()
            .filter(|&line| line == "FOO=bar" || line == "BAR=bamf this")
            .count(),
        2
    );
}

#[test]
fn test_combined_file_set() {
    let out = new_ucmd!()
        .arg("-f")
        .arg("vars.conf.txt")
        .arg("FOO=bar.alt")
        .run()
        .stdout_move_str();

    assert_eq!(out.lines().filter(|&line| line == "FOO=bar.alt").count(), 1);
}

#[test]
fn test_combined_file_set_unset() {
    let out = new_ucmd!()
        .arg("-u")
        .arg("BAR")
        .arg("-f")
        .arg("vars.conf.txt")
        .arg("FOO=bar.alt")
        .succeeds()
        .stdout_move_str();

    assert_eq!(
        out.lines()
            .filter(|&line| line == "FOO=bar.alt" || line.starts_with("BAR="))
            .count(),
        1
    );
}

#[test]
fn test_unset_invalid_variables() {
    use uucore::display::Quotable;

    // Cannot test input with \0 in it, since output will also contain \0. rlimit::prlimit fails
    // with this error: Error { kind: InvalidInput, message: "nul byte found in provided data" }
    for var in ["", "a=b"] {
        new_ucmd!().arg("-u").arg(var).run().stderr_only(format!(
            "env: cannot unset {}: Invalid argument\n",
            var.quote()
        ));
    }
}

#[test]
fn test_single_name_value_pair() {
    let out = new_ucmd!().arg("FOO=bar").run();

    assert!(out.stdout_str().lines().any(|line| line == "FOO=bar"));
}

#[test]
fn test_multiple_name_value_pairs() {
    let out = new_ucmd!().arg("FOO=bar").arg("ABC=xyz").run();

    assert_eq!(
        out.stdout_str()
            .lines()
            .filter(|&line| line == "FOO=bar" || line == "ABC=xyz")
            .count(),
        2
    );
}

#[test]
fn test_ignore_environment() {
    let scene = TestScenario::new(util_name!());

    scene.ucmd().arg("-i").succeeds().no_stdout();
    scene.ucmd().arg("-").succeeds().no_stdout();
}

#[test]
fn test_empty_name() {
    new_ucmd!()
        .arg("-i")
        .arg("=xyz")
        .run()
        .stderr_only("env: warning: no name specified for value 'xyz'\n");
}

#[test]
fn test_null_delimiter() {
    let out = new_ucmd!()
        .arg("-i")
        .arg("--null")
        .arg("FOO=bar")
        .arg("ABC=xyz")
        .succeeds()
        .stdout_move_str();

    let mut vars: Vec<_> = out.split('\0').collect();
    assert_eq!(vars.len(), 3);
    vars.sort_unstable();
    assert_eq!(vars[0], "");
    assert_eq!(vars[1], "ABC=xyz");
    assert_eq!(vars[2], "FOO=bar");
}

#[test]
fn test_unset_variable() {
    let out = TestScenario::new(util_name!())
        .ucmd()
        .env("HOME", "FOO")
        .arg("-u")
        .arg("HOME")
        .succeeds()
        .stdout_move_str();

    assert!(!out.lines().any(|line| line.starts_with("HOME=")));
}

#[test]
fn test_fail_null_with_program() {
    new_ucmd!()
        .arg("--null")
        .arg("cd")
        .fails()
        .stderr_contains("cannot specify --null (-0) with command");
}

#[cfg(not(windows))]
#[test]
fn test_change_directory() {
    let scene = TestScenario::new(util_name!());
    let temporary_directory = tempdir().unwrap();
    let temporary_path = std::fs::canonicalize(temporary_directory.path()).unwrap();
    assert_ne!(env::current_dir().unwrap(), temporary_path);

    // command to print out current working directory
    let pwd = "pwd";

    let out = scene
        .ucmd()
        .arg("--chdir")
        .arg(&temporary_path)
        .arg(pwd)
        .succeeds()
        .stdout_move_str();
    assert_eq!(out.trim(), temporary_path.as_os_str());
}

#[cfg(windows)]
#[test]
fn test_change_directory() {
    let scene = TestScenario::new(util_name!());
    let temporary_directory = tempdir().unwrap();

    let temporary_path = temporary_directory.path();
    let temporary_path = temporary_path
        .strip_prefix(r"\\?\")
        .unwrap_or(temporary_path);

    let env_cd = env::current_dir().unwrap();
    let env_cd = env_cd.strip_prefix(r"\\?\").unwrap_or(&env_cd);

    assert_ne!(env_cd, temporary_path);

    // COMSPEC is a variable that contains the full path to cmd.exe
    let cmd_path = env::var("COMSPEC").unwrap();

    // command to print out current working directory
    let pwd = [&*cmd_path, "/C", "cd"];

    let out = scene
        .ucmd()
        .arg("--chdir")
        .arg(temporary_path)
        .args(&pwd)
        .succeeds()
        .stdout_move_str();
    assert_eq!(out.trim(), temporary_path.as_os_str());
}

#[test]
fn test_fail_change_directory() {
    let scene = TestScenario::new(util_name!());
    let some_non_existing_path = "some_nonexistent_path";
    assert!(!Path::new(some_non_existing_path).is_dir());

    let out = scene
        .ucmd()
        .arg("--chdir")
        .arg(some_non_existing_path)
        .arg("pwd")
        .fails()
        .stderr_move_str();
    assert!(out.contains("env: cannot change directory to "));
}

#[cfg(not(target_os = "windows"))] // windows has no executable "echo", its only supported as part of a batch-file
#[test]
fn test_split_string_into_args_one_argument_no_quotes() {
    let scene = TestScenario::new(util_name!());

    let out = scene
        .ucmd()
        .arg("-S echo hello world")
        .succeeds()
        .stdout_move_str();
    assert_eq!(out, "hello world\n");
}

#[cfg(not(target_os = "windows"))] // windows has no executable "echo", its only supported as part of a batch-file
#[test]
fn test_split_string_into_args_one_argument() {
    let scene = TestScenario::new(util_name!());

    let out = scene
        .ucmd()
        .arg("-S echo \"hello world\"")
        .succeeds()
        .stdout_move_str();
    assert_eq!(out, "hello world\n");
}

#[cfg(not(target_os = "windows"))] // windows has no executable "echo", its only supported as part of a batch-file
#[test]
fn test_split_string_into_args_s_escaping_challenge() {
    let scene = TestScenario::new(util_name!());

    let out = scene
        .ucmd()
        .args(&[r#"-S echo "hello \"great\" world""#])
        .succeeds()
        .stdout_move_str();
    assert_eq!(out, "hello \"great\" world\n");
}

#[test]
fn test_split_string_into_args_s_escaped_c_not_allowed() {
    let scene = TestScenario::new(util_name!());

    let out = scene.ucmd().args(&[r#"-S"\c""#]).fails().stderr_move_str();
    assert_eq!(
        out,
        "env: '\\c' must not appear in double-quoted -S string\n"
    );
}

#[cfg(not(target_os = "windows"))] // no printf available
#[test]
fn test_split_string_into_args_s_whitespace_handling() {
    let scene = TestScenario::new(util_name!());

    let out = scene
        .ucmd()
        .args(&["-Sprintf x%sx\\n A \t B \x0B\x0C\r\n"])
        .succeeds()
        .stdout_move_str();
    assert_eq!(out, "xAx\nxBx\n");
}

#[cfg(not(target_os = "windows"))] // no printf available
#[test]
fn test_split_string_into_args_long_option_whitespace_handling() {
    let scene = TestScenario::new(util_name!());

    let out = scene
        .ucmd()
        .args(&["--split-string printf x%sx\\n A \t B \x0B\x0C\r\n"])
        .succeeds()
        .stdout_move_str();
    assert_eq!(out, "xAx\nxBx\n");
}

#[cfg(not(target_os = "windows"))] // no printf available
#[test]
fn test_split_string_into_args_debug_output_whitespace_handling() {
    let scene = TestScenario::new(util_name!());

    let out = scene
        .ucmd()
        .args(&["-vvS printf x%sx\\n A \t B \x0B\x0C\r\n"])
        .succeeds();
    assert_eq!(out.stdout_str(), "xAx\nxBx\n");
    assert_eq!(
        out.stderr_str(),
        "input args:\narg[0]: 'env'\narg[1]: $\
        '-vvS printf x%sx\\\\n A \\t B \\x0B\\x0C\\r\\n'\nexecuting: printf\
        \n   arg[0]= 'printf'\n   arg[1]= $'x%sx\\n'\n   arg[2]= 'A'\n   arg[3]= 'B'\n"
    );
}

// FixMe: This test fails on MACOS:
// thread 'test_env::test_gnu_e20' panicked at 'assertion failed: `(left == right)`
// left: `"A=B C=D\n__CF_USER_TEXT_ENCODING=0x1F5:0x0:0x0\n"`,
// right: `"A=B C=D\n"`', tests/by-util/test_env.rs:369:5
#[cfg(not(target_os = "macos"))]
#[test]
fn test_gnu_e20() {
    let scene = TestScenario::new(util_name!());

    let env_bin = String::from(crate::common::util::TESTS_BINARY) + " " + util_name!();

    let (input, output) = (
        [
            String::from("-i"),
            String::from(r#"-SA="B\_C=D" "#) + env_bin.escape_default().to_string().as_str() + "",
        ],
        "A=B C=D\n",
    );

    let out = scene.ucmd().args(&input).succeeds();
    assert_eq!(out.stdout_str(), output);
}

#[test]
fn test_split_string_misc() {
    use ::env::native_int_str::NCvt;
    use ::env::parse_args_from_str;

    assert_eq!(
        NCvt::convert(vec!["A=B", "FOO=AR", "sh", "-c", "echo $A$FOO"]),
        parse_args_from_str(&NCvt::convert(r#"A=B FOO=AR  sh -c "echo \$A\$FOO""#)).unwrap(),
    );
    assert_eq!(
        NCvt::convert(vec!["A=B", "FOO=AR", "sh", "-c", "echo $A$FOO"]),
        parse_args_from_str(&NCvt::convert(r#"A=B FOO=AR  sh -c 'echo $A$FOO'"#)).unwrap()
    );
    assert_eq!(
        NCvt::convert(vec!["A=B", "FOO=AR", "sh", "-c", "echo $A$FOO"]),
        parse_args_from_str(&NCvt::convert(r#"A=B FOO=AR  sh -c 'echo $A$FOO'"#)).unwrap()
    );

    assert_eq!(
        NCvt::convert(vec!["-i", "A=B ' C"]),
        parse_args_from_str(&NCvt::convert(r#"-i A='B \' C'"#)).unwrap()
    );
}

#[test]
fn test_split_string_environment_vars_test() {
    std::env::set_var("FOO", "BAR");
    assert_eq!(
        NCvt::convert(vec!["FOO=bar", "sh", "-c", "echo xBARx =$FOO="]),
        ::env::parse_args_from_str(&NCvt::convert(r#"FOO=bar sh -c "echo x${FOO}x =\$FOO=""#))
            .unwrap(),
    );
}

#[macro_export]
macro_rules! compare_with_gnu {
    ( $ts:expr, $args:expr ) => {{
        println!("==========================================================================");
        let result = $ts.ucmd().args($args).run();

        #[cfg(target_os = "linux")]
        {
            let reference = expected_result(&$ts, $args);
            if let Ok(reference) = reference {
                let success = result.code() == reference.code()
                    && result.stdout_str() == reference.stdout_str()
                    && result.stderr_str() == reference.stderr_str();
                if !success {
                    println!("reference.code: {}", reference.code());
                    println!("   result.code: {}", result.code());
                    println!("reference.cout: {}", reference.stdout_str());
                    println!("   result.cout: {}", result.stdout_str());
                    println!("reference.cerr: {}", reference.stderr_str_lossy());
                    println!("   result.cerr: {}", result.stderr_str_lossy());
                }
                assert_eq!(result.code(), reference.code());
                assert_eq!(result.stdout_str(), reference.stdout_str());
                assert_eq!(result.stderr_str(), reference.stderr_str());
            } else {
                println!(
                    "gnu reference test skipped. Reason: {:?}",
                    reference.unwrap_err()
                );
            }
        }

        result
    }};
}

#[test]
#[allow(clippy::cognitive_complexity)] // Ignore clippy lint of too long function sign
fn test_env_with_gnu_reference_parsing_errors() {
    let ts = TestScenario::new(util_name!());

    compare_with_gnu!(ts, &["-S\\|echo hallo"]) // no quotes, invalid escape sequence |
        .failure()
        .code_is(125)
        .no_stdout()
        .stderr_is("env: invalid sequence '\\|' in -S\n");

    compare_with_gnu!(ts, &["-S\\a"]) // no quotes, invalid escape sequence a
        .failure()
        .code_is(125)
        .no_stdout()
        .stderr_is("env: invalid sequence '\\a' in -S\n");

    compare_with_gnu!(ts, &["-S\"\\a\""]) // double quotes, invalid escape sequence a
        .failure()
        .code_is(125)
        .no_stdout()
        .stderr_is("env: invalid sequence '\\a' in -S\n");

    compare_with_gnu!(ts, &[r#"-S"\a""#]) // same as before, just using r#""#
        .failure()
        .code_is(125)
        .no_stdout()
        .stderr_is("env: invalid sequence '\\a' in -S\n");

    compare_with_gnu!(ts, &["-S'\\a'"]) // single quotes, invalid escape sequence a
        .failure()
        .code_is(125)
        .no_stdout()
        .stderr_is("env: invalid sequence '\\a' in -S\n");

    compare_with_gnu!(ts, &[r#"-S\|\&\;"#]) // no quotes, invalid escape sequence |
        .failure()
        .code_is(125)
        .no_stdout()
        .stderr_is("env: invalid sequence '\\|' in -S\n");

    compare_with_gnu!(ts, &[r#"-S\<\&\;"#]) // no quotes, invalid escape sequence <
        .failure()
        .code_is(125)
        .no_stdout()
        .stderr_is("env: invalid sequence '\\<' in -S\n");

    compare_with_gnu!(ts, &[r#"-S\>\&\;"#]) // no quotes, invalid escape sequence >
        .failure()
        .code_is(125)
        .no_stdout()
        .stderr_is("env: invalid sequence '\\>' in -S\n");

    compare_with_gnu!(ts, &[r#"-S\`\&\;"#]) // no quotes, invalid escape sequence `
        .failure()
        .code_is(125)
        .no_stdout()
        .stderr_is("env: invalid sequence '\\`' in -S\n");

    compare_with_gnu!(ts, &[r#"-S"\`\&\;""#]) // double quotes, invalid escape sequence `
        .failure()
        .code_is(125)
        .no_stdout()
        .stderr_is("env: invalid sequence '\\`' in -S\n");

    compare_with_gnu!(ts, &[r#"-S'\`\&\;'"#]) // single quotes, invalid escape sequence `
        .failure()
        .code_is(125)
        .no_stdout()
        .stderr_is("env: invalid sequence '\\`' in -S\n");

    compare_with_gnu!(ts, &[r#"-S\`"#]) // ` escaped without quotes
        .failure()
        .code_is(125)
        .no_stdout()
        .stderr_is("env: invalid sequence '\\`' in -S\n");

    compare_with_gnu!(ts, &[r#"-S"\`""#]) // ` escaped in double quotes
        .failure()
        .code_is(125)
        .no_stdout()
        .stderr_is("env: invalid sequence '\\`' in -S\n");

    compare_with_gnu!(ts, &[r#"-S'\`'"#]) // ` escaped in single quotes
        .failure()
        .code_is(125)
        .no_stdout()
        .stderr_is("env: invalid sequence '\\`' in -S\n");

    ts.ucmd()
        .args(&[r#"-S\🦉"#]) // ` escaped in single quotes
        .fails()
        .code_is(125)
        .no_stdout()
        .stderr_is("env: invalid sequence '\\\u{FFFD}' in -S\n"); // gnu doesn't show the owl. Instead a invalid unicode ?
}

#[test]
fn test_env_with_gnu_reference_empty_executable_single_quotes() {
    let ts = TestScenario::new(util_name!());

    ts.ucmd()
        .args(&["-S''"]) // empty single quotes, considered as program name
        .fails()
        .code_is(127)
        .no_stdout()
        .stderr_is("env: '': No such file or directory\n"); // gnu version again adds escaping here
}

#[test]
fn test_env_with_gnu_reference_empty_executable_double_quotes() {
    let ts = TestScenario::new(util_name!());

    compare_with_gnu!(ts, &["-S\"\""]) // empty double quotes, considered as program name
        .failure()
        .code_is(127)
        .no_stdout()
        .stderr_is("env: '': No such file or directory\n");
}

#[test]
#[cfg(unix)]
fn test_env_overwrite_arg0() {
    let ts = TestScenario::new(util_name!());

    let bin = ts.bin_path.clone();

    ts.ucmd()
        .args(&["--argv0", "echo"])
        .arg(&bin)
        .args(&["-n", "hello", "world!"])
        .succeeds()
        .stdout_is("hello world!")
        .stderr_is("");

    ts.ucmd()
        .args(&["-a", "dirname"])
        .arg(bin)
        .args(&["aa/bb/cc"])
        .succeeds()
        .stdout_is("aa/bb\n")
        .stderr_is("");
}

<<<<<<< HEAD
=======
#[test]
#[cfg(unix)]
fn test_env_arg_argv0_overwrite() {
    let ts = TestScenario::new(util_name!());

    let bin = ts.bin_path.clone();

    // overwrite --argv0 by --argv0
    ts.ucmd()
        .args(&["--argv0", "dirname"])
        .args(&["--argv0", "echo"])
        .arg(&bin)
        .args(&["aa/bb/cc"])
        .succeeds()
        .stdout_is("aa/bb/cc\n")
        .stderr_is("");

    // overwrite -a by -a
    ts.ucmd()
        .args(&["-a", "dirname"])
        .args(&["-a", "echo"])
        .arg(&bin)
        .args(&["aa/bb/cc"])
        .succeeds()
        .stdout_is("aa/bb/cc\n")
        .stderr_is("");

    // overwrite --argv0 by -a
    ts.ucmd()
        .args(&["--argv0", "dirname"])
        .args(&["-a", "echo"])
        .arg(&bin)
        .args(&["aa/bb/cc"])
        .succeeds()
        .stdout_is("aa/bb/cc\n")
        .stderr_is("");

    // overwrite -a by --argv0
    ts.ucmd()
        .args(&["-a", "dirname"])
        .args(&["--argv0", "echo"])
        .arg(&bin)
        .args(&["aa/bb/cc"])
        .succeeds()
        .stdout_is("aa/bb/cc\n")
        .stderr_is("");
}

#[test]
#[cfg(unix)]
fn test_env_arg_argv0_overwrite_mixed_with_string_args() {
    let ts = TestScenario::new(util_name!());

    let bin = ts.bin_path.clone();

    // string arg following normal
    ts.ucmd()
        .args(&["-S--argv0 dirname"])
        .args(&["--argv0", "echo"])
        .arg(&bin)
        .args(&["aa/bb/cc"])
        .succeeds()
        .stdout_is("aa/bb/cc\n")
        .stderr_is("");

    // normal following string arg
    ts.ucmd()
        .args(&["-a", "dirname"])
        .args(&["-S-a echo"])
        .arg(&bin)
        .args(&["aa/bb/cc"])
        .succeeds()
        .stdout_is("aa/bb/cc\n")
        .stderr_is("");

    // one large string arg
    ts.ucmd()
        .args(&["-S--argv0 dirname -a echo"])
        .arg(&bin)
        .args(&["aa/bb/cc"])
        .succeeds()
        .stdout_is("aa/bb/cc\n")
        .stderr_is("");

    // two string args
    ts.ucmd()
        .args(&["-S-a dirname"])
        .args(&["-S--argv0 echo"])
        .arg(&bin)
        .args(&["aa/bb/cc"])
        .succeeds()
        .stdout_is("aa/bb/cc\n")
        .stderr_is("");

    // three args: normal, string, normal
    ts.ucmd()
        .args(&["-a", "sleep"])
        .args(&["-S-a dirname"])
        .args(&["-a", "echo"])
        .arg(&bin)
        .args(&["aa/bb/cc"])
        .succeeds()
        .stdout_is("aa/bb/cc\n")
        .stderr_is("");
}

>>>>>>> a75b8a0f
#[cfg(test)]
mod tests_split_iterator {

    enum EscapeStyle {
        /// No escaping.
        None,
        /// Wrap in single quotes.
        SingleQuoted,
        /// Single quotes combined with backslash.
        Mixed,
    }

    /// Determines escaping style to use.
    fn escape_style(s: &str) -> EscapeStyle {
        if s.is_empty() {
            return EscapeStyle::SingleQuoted;
        }

        let mut special = false;
        let mut newline = false;
        let mut single_quote = false;

        for c in s.chars() {
            match c {
                '\n' => {
                    newline = true;
                    special = true;
                }
                '\'' => {
                    single_quote = true;
                    special = true;
                }
                '|' | '&' | ';' | '<' | '>' | '(' | ')' | '$' | '`' | '\\' | '"' | ' ' | '\t'
                | '*' | '?' | '[' | '#' | '˜' | '=' | '%' => {
                    special = true;
                }
                _ => continue,
            }
        }

        if !special {
            EscapeStyle::None
        } else if newline && !single_quote {
            EscapeStyle::SingleQuoted
        } else {
            EscapeStyle::Mixed
        }
    }

    /// Escapes special characters in a string, so that it will retain its literal
    /// meaning when used as a part of command in Unix shell.
    ///
    /// It tries to avoid introducing any unnecessary quotes or escape characters,
    /// but specifics regarding quoting style are left unspecified.
    pub fn quote(s: &str) -> std::borrow::Cow<str> {
        // We are going somewhat out of the way to provide
        // minimal amount of quoting in typical cases.
        match escape_style(s) {
            EscapeStyle::None => s.into(),
            EscapeStyle::SingleQuoted => format!("'{}'", s).into(),
            EscapeStyle::Mixed => {
                let mut quoted = String::new();
                quoted.push('\'');
                for c in s.chars() {
                    if c == '\'' {
                        quoted.push_str("'\\''");
                    } else {
                        quoted.push(c);
                    }
                }
                quoted.push('\'');
                quoted.into()
            }
        }
    }

    /// Joins arguments into a single command line suitable for execution in Unix
    /// shell.
    ///
    /// Each argument is quoted using [`quote`] to preserve its literal meaning when
    /// parsed by Unix shell.
    ///
    /// Note: This function is essentially an inverse of [`split`].
    ///
    /// # Examples
    ///
    /// Logging executed commands in format that can be easily copied and pasted
    /// into an actual shell:
    ///
    /// ```rust,no_run
    /// fn execute(args: &[&str]) {
    ///     use std::process::Command;
    ///     println!("Executing: {}", shell_words::join(args));
    ///     Command::new(&args[0])
    ///         .args(&args[1..])
    ///         .spawn()
    ///         .expect("failed to start subprocess")
    ///         .wait()
    ///         .expect("failed to wait for subprocess");
    /// }
    ///
    /// execute(&["python", "-c", "print('Hello world!')"]);
    /// ```
    ///
    /// [`quote`]: fn.quote.html
    /// [`split`]: fn.split.html
    pub fn join<I, S>(words: I) -> String
    where
        I: IntoIterator<Item = S>,
        S: AsRef<str>,
    {
        let mut line = words.into_iter().fold(String::new(), |mut line, word| {
            let quoted = quote(word.as_ref());
            line.push_str(quoted.as_ref());
            line.push(' ');
            line
        });
        line.pop();
        line
    }

    use std::ffi::OsString;

    use ::env::parse_error::ParseError;
    use env::native_int_str::{from_native_int_representation_owned, Convert, NCvt};

    fn split(input: &str) -> Result<Vec<OsString>, ParseError> {
        ::env::split_iterator::split(&NCvt::convert(input)).map(|vec| {
            vec.into_iter()
                .map(from_native_int_representation_owned)
                .collect()
        })
    }

    fn split_ok(cases: &[(&str, &[&str])]) {
        for (i, &(input, expected)) in cases.iter().enumerate() {
            match split(input) {
                Err(actual) => {
                    panic!(
                        "[{i}] calling split({:?}):\nexpected: Ok({:?})\n  actual: Err({:?})\n",
                        input, expected, actual
                    );
                }
                Ok(actual) => {
                    assert!(
                        expected == actual.as_slice(),
                        "[{i}] After split({:?}).unwrap()\nexpected: {:?}\n  actual: {:?}\n",
                        input,
                        expected,
                        actual
                    );
                }
            }
        }
    }

    #[test]
    fn split_empty() {
        split_ok(&[("", &[])]);
    }

    #[test]
    fn split_initial_whitespace_is_removed() {
        split_ok(&[
            ("     a", &["a"]),
            ("\t\t\t\tbar", &["bar"]),
            ("\t \nc", &["c"]),
        ]);
    }

    #[test]
    fn split_trailing_whitespace_is_removed() {
        split_ok(&[
            ("a  ", &["a"]),
            ("b\t", &["b"]),
            ("c\t \n \n \n", &["c"]),
            ("d\n\n", &["d"]),
        ]);
    }

    #[test]
    fn split_carriage_return() {
        split_ok(&[("c\ra\r'\r'\r", &["c", "a", "\r"])]);
    }

    #[test]
    fn split_() {
        split_ok(&[("\\'\\'", &["''"])]);
    }

    #[test]
    fn split_single_quotes() {
        split_ok(&[
            (r#"''"#, &[r#""#]),
            (r#"'a'"#, &[r#"a"#]),
            (r#"'\\'"#, &[r#"\"#]),
            (r#"' \\ '"#, &[r#" \ "#]),
            (r#"'#'"#, &[r#"#"#]),
        ]);
    }

    #[test]
    fn split_double_quotes() {
        split_ok(&[
            (r#""""#, &[""]),
            (r#""""""#, &[""]),
            (r#""a b c' d""#, &["a b c' d"]),
            (r#""\$""#, &["$"]),
            (r#""`""#, &["`"]),
            (r#""\"""#, &["\""]),
            (r#""\\""#, &["\\"]),
            ("\"\n\"", &["\n"]),
            ("\"\\\n\"", &[""]),
        ]);
    }

    #[test]
    fn split_unquoted() {
        split_ok(&[
            (r#"\\|\\&\\;"#, &[r#"\|\&\;"#]),
            (r#"\\<\\>"#, &[r#"\<\>"#]),
            (r#"\\(\\)"#, &[r#"\(\)"#]),
            (r#"\$"#, &[r#"$"#]),
            (r#"\""#, &[r#"""#]),
            (r#"\'"#, &[r#"'"#]),
            ("\\\n", &[]),
            (" \\\n \n", &[]),
            ("a\nb\nc", &["a", "b", "c"]),
            ("a\\\nb\\\nc", &["abc"]),
            ("foo bar baz", &["foo", "bar", "baz"]),
        ]);
    }

    #[test]
    fn split_trailing_backslash() {
        assert_eq!(
            split("\\"),
            Err(ParseError::InvalidBackslashAtEndOfStringInMinusS {
                pos: 1,
                quoting: "Delimiter".into()
            })
        );
        assert_eq!(
            split(" \\"),
            Err(ParseError::InvalidBackslashAtEndOfStringInMinusS {
                pos: 2,
                quoting: "Delimiter".into()
            })
        );
        assert_eq!(
            split("a\\"),
            Err(ParseError::InvalidBackslashAtEndOfStringInMinusS {
                pos: 2,
                quoting: "Unquoted".into()
            })
        );
    }

    #[test]
    fn split_errors() {
        assert_eq!(
            split("'abc"),
            Err(ParseError::MissingClosingQuote { pos: 4, c: '\'' })
        );
        assert_eq!(
            split("\""),
            Err(ParseError::MissingClosingQuote { pos: 1, c: '"' })
        );
        assert_eq!(
            split("'\\"),
            Err(ParseError::MissingClosingQuote { pos: 2, c: '\'' })
        );
        assert_eq!(
            split("'\\"),
            Err(ParseError::MissingClosingQuote { pos: 2, c: '\'' })
        );
        assert_eq!(
            split(r#""$""#),
            Err(ParseError::ParsingOfVariableNameFailed {
                pos: 2,
                msg: "Missing variable name".into()
            }),
        );
    }

    #[test]
    fn split_error_fail_with_unknown_escape_sequences() {
        assert_eq!(
            split("\\a"),
            Err(ParseError::InvalidSequenceBackslashXInMinusS { pos: 1, c: 'a' })
        );
        assert_eq!(
            split("\"\\a\""),
            Err(ParseError::InvalidSequenceBackslashXInMinusS { pos: 2, c: 'a' })
        );
        assert_eq!(
            split("'\\a'"),
            Err(ParseError::InvalidSequenceBackslashXInMinusS { pos: 2, c: 'a' })
        );
        assert_eq!(
            split(r#""\a""#),
            Err(ParseError::InvalidSequenceBackslashXInMinusS { pos: 2, c: 'a' })
        );
        assert_eq!(
            split(r#"\🦉"#),
            Err(ParseError::InvalidSequenceBackslashXInMinusS {
                pos: 1,
                c: '\u{FFFD}'
            })
        );
    }

    #[test]
    fn split_comments() {
        split_ok(&[
            (r#" x # comment "#, &["x"]),
            (r#" w1#w2 "#, &["w1#w2"]),
            (r#"'not really a # comment'"#, &["not really a # comment"]),
            (" a # very long comment \n b # another comment", &["a", "b"]),
        ]);
    }

    #[test]
    fn test_quote() {
        assert_eq!(quote(""), "''");
        assert_eq!(quote("'"), "''\\'''");
        assert_eq!(quote("abc"), "abc");
        assert_eq!(quote("a \n  b"), "'a \n  b'");
        assert_eq!(quote("X'\nY"), "'X'\\''\nY'");
    }

    #[test]
    fn test_join() {
        assert_eq!(join(["a", "b", "c"]), "a b c");
        assert_eq!(join([" ", "$", "\n"]), "' ' '$' '\n'");
    }

    #[test]
    fn join_followed_by_split_is_identity() {
        let cases: Vec<&[&str]> = vec![
            &["a"],
            &["python", "-c", "print('Hello world!')"],
            &["echo", " arg with spaces ", "arg \' with \" quotes"],
            &["even newlines are quoted correctly\n", "\n", "\n\n\t "],
            &["$", "`test`"],
            &["cat", "~user/log*"],
            &["test", "'a \"b", "\"X'"],
            &["empty", "", "", ""],
        ];
        for argv in cases {
            let args = join(argv);
            assert_eq!(split(&args).unwrap(), argv);
        }
    }
}

mod test_raw_string_parser {
    use std::{
        borrow::Cow,
        ffi::{OsStr, OsString},
    };

    use env::{
        native_int_str::{
            from_native_int_representation, from_native_int_representation_owned,
            to_native_int_representation, NativeStr,
        },
        string_expander::StringExpander,
        string_parser,
    };

    const LEN_OWL: usize = if cfg!(target_os = "windows") { 2 } else { 4 };

    #[test]
    fn test_ascii_only_take_one_look_at_correct_data_and_end_behavior() {
        let input = "hello";
        let cow = to_native_int_representation(OsStr::new(input));
        let mut uut = StringExpander::new(&cow);
        for c in input.chars() {
            assert_eq!(c, uut.get_parser().peek().unwrap());
            uut.take_one().unwrap();
        }
        assert_eq!(
            uut.get_parser().peek(),
            Err(string_parser::Error {
                peek_position: 5,
                err_type: string_parser::ErrorType::EndOfInput
            })
        );
        uut.take_one().unwrap_err();
        uut.take_one().unwrap_err();
        assert_eq!(
            from_native_int_representation_owned(uut.take_collected_output()),
            input
        );
        uut.take_one().unwrap_err();
        assert_eq!(
            from_native_int_representation_owned(uut.take_collected_output()),
            ""
        );
    }

    #[test]
    fn test_multi_byte_codes_take_one_look_at_correct_data_and_end_behavior() {
        let input = OsString::from("🦉🦉🦉x🦉🦉x🦉x🦉🦉🦉🦉");
        let cow = to_native_int_representation(input.as_os_str());
        let mut uut = StringExpander::new(&cow);
        for _i in 0..3 {
            assert_eq!(uut.get_parser().peek().unwrap(), '\u{FFFD}');
            uut.take_one().unwrap();
            assert_eq!(uut.get_parser().peek().unwrap(), 'x');
            uut.take_one().unwrap();
        }
        assert_eq!(uut.get_parser().peek().unwrap(), '\u{FFFD}');
        uut.take_one().unwrap();
        assert_eq!(
            uut.get_parser().peek(),
            Err(string_parser::Error {
                peek_position: 10 * LEN_OWL + 3,
                err_type: string_parser::ErrorType::EndOfInput
            })
        );
        uut.take_one().unwrap_err();
        uut.take_one().unwrap_err();
        assert_eq!(
            from_native_int_representation_owned(uut.take_collected_output()),
            input
        );
        uut.take_one().unwrap_err();
        assert_eq!(
            from_native_int_representation_owned(uut.take_collected_output()),
            ""
        );
    }

    #[test]
    fn test_multi_byte_codes_put_one_ascii_start_middle_end_try_invalid_ascii() {
        let input = OsString::from("🦉🦉🦉x🦉🦉x🦉x🦉🦉🦉🦉");
        let cow = to_native_int_representation(input.as_os_str());
        let owl: char = '🦉';
        let mut uut = StringExpander::new(&cow);
        uut.put_one_char('a');
        for _i in 0..3 {
            assert_eq!(uut.get_parser().peek().unwrap(), '\u{FFFD}');
            uut.take_one().unwrap();
            uut.put_one_char('a');
            assert_eq!(uut.get_parser().peek().unwrap(), 'x');
            uut.take_one().unwrap();
            uut.put_one_char('a');
        }
        assert_eq!(uut.get_parser().peek().unwrap(), '\u{FFFD}');
        uut.take_one().unwrap();
        uut.put_one_char(owl);
        uut.put_one_char('a');
        assert_eq!(
            uut.get_parser().peek(),
            Err(string_parser::Error {
                peek_position: LEN_OWL * 10 + 3,
                err_type: string_parser::ErrorType::EndOfInput
            })
        );
        uut.take_one().unwrap_err();
        uut.put_one_char('a');
        uut.take_one().unwrap_err();
        assert_eq!(
            from_native_int_representation_owned(uut.take_collected_output()),
            "a🦉🦉🦉axa🦉🦉axa🦉axa🦉🦉🦉🦉🦉aa"
        );
        uut.take_one().unwrap_err();
        assert_eq!(
            from_native_int_representation_owned(uut.take_collected_output()),
            ""
        );
    }

    #[test]
    fn test_multi_byte_codes_skip_one_take_one_skip_until_ascii_char_or_end() {
        let input = OsString::from("🦉🦉🦉x🦉🦉x🦉x🦉🦉🦉🦉");
        let cow = to_native_int_representation(input.as_os_str());
        let mut uut = StringExpander::new(&cow);

        uut.skip_one().unwrap(); // skip 🦉🦉🦉
        let p = LEN_OWL * 3;
        assert_eq!(uut.get_peek_position(), p);

        uut.skip_one().unwrap(); // skip x
        assert_eq!(uut.get_peek_position(), p + 1);
        uut.take_one().unwrap(); // take 🦉🦉
        let p = p + 1 + LEN_OWL * 2;
        assert_eq!(uut.get_peek_position(), p);

        uut.skip_one().unwrap(); // skip x
        assert_eq!(uut.get_peek_position(), p + 1);
        uut.get_parser_mut().skip_until_char_or_end('x'); // skip 🦉
        let p = p + 1 + LEN_OWL;
        assert_eq!(uut.get_peek_position(), p);
        uut.take_one().unwrap(); // take x
        uut.get_parser_mut().skip_until_char_or_end('x'); // skip 🦉🦉🦉🦉 till end
        let p = p + 1 + LEN_OWL * 4;
        assert_eq!(uut.get_peek_position(), p);

        uut.take_one().unwrap_err();
        assert_eq!(
            from_native_int_representation_owned(uut.take_collected_output()),
            "🦉🦉x"
        );
    }

    #[test]
    fn test_multi_byte_codes_skip_multiple_ascii_bounded_good_and_bad() {
        let input = OsString::from("🦉🦉🦉x🦉🦉x🦉x🦉🦉🦉🦉");
        let cow = to_native_int_representation(input.as_os_str());
        let mut uut = StringExpander::new(&cow);

        uut.get_parser_mut().skip_multiple(0);
        assert_eq!(uut.get_peek_position(), 0);
        let p = LEN_OWL * 3;
        uut.get_parser_mut().skip_multiple(p); // skips 🦉🦉🦉
        assert_eq!(uut.get_peek_position(), p);

        uut.take_one().unwrap(); // take x
        assert_eq!(uut.get_peek_position(), p + 1);
        let step = LEN_OWL * 3 + 1;
        uut.get_parser_mut().skip_multiple(step); // skips 🦉🦉x🦉
        let p = p + 1 + step;
        assert_eq!(uut.get_peek_position(), p);
        uut.take_one().unwrap(); // take x

        assert_eq!(uut.get_peek_position(), p + 1);
        let step = 4 * LEN_OWL;
        uut.get_parser_mut().skip_multiple(step); // skips 🦉🦉🦉🦉
        let p = p + 1 + step;
        assert_eq!(uut.get_peek_position(), p);

        uut.take_one().unwrap_err();
        assert_eq!(
            from_native_int_representation_owned(uut.take_collected_output()),
            "xx"
        );
    }

    #[test]
    fn test_multi_byte_codes_put_string_utf8_start_middle_end() {
        let input = OsString::from("🦉🦉🦉x🦉🦉x🦉x🦉🦉🦉🦉");
        let cow = to_native_int_representation(input.as_os_str());
        let mut uut = StringExpander::new(&cow);

        uut.put_string("🦔oo");
        uut.take_one().unwrap(); // takes 🦉🦉🦉
        uut.put_string("oo🦔");
        uut.take_one().unwrap(); // take x
        uut.get_parser_mut().skip_until_char_or_end('\n'); // skips till end
        uut.put_string("o🦔o");

        uut.take_one().unwrap_err();
        assert_eq!(
            from_native_int_representation_owned(uut.take_collected_output()),
            "🦔oo🦉🦉🦉oo🦔xo🦔o"
        );
    }

    #[test]
    fn test_multi_byte_codes_look_at_remaining_start_middle_end() {
        let input = "🦉🦉🦉x🦉🦉x🦉x🦉🦉🦉🦉";
        let cow = to_native_int_representation(OsStr::new(input));
        let mut uut = StringExpander::new(&cow);

        assert_eq!(uut.get_parser().peek_remaining(), OsStr::new(input));
        uut.take_one().unwrap(); // takes 🦉🦉🦉
        assert_eq!(uut.get_parser().peek_remaining(), OsStr::new(&input[12..]));
        uut.get_parser_mut().skip_until_char_or_end('\n'); // skips till end
        assert_eq!(uut.get_parser().peek_remaining(), OsStr::new(""));

        uut.take_one().unwrap_err();
        assert_eq!(
            from_native_int_representation_owned(uut.take_collected_output()),
            "🦉🦉🦉"
        );
    }

    #[test]
    fn test_deal_with_invalid_encoding() {
        let owl_invalid_part;
        let (brace_1, brace_2);
        #[cfg(target_os = "windows")]
        {
            let mut buffer = [0u16; 2];
            let owl = '🦉'.encode_utf16(&mut buffer);
            owl_invalid_part = owl[0];
            brace_1 = '<'.encode_utf16(&mut buffer).to_vec();
            brace_2 = '>'.encode_utf16(&mut buffer).to_vec();
        }
        #[cfg(not(target_os = "windows"))]
        {
            let mut buffer = [0u8; 4];
            let owl = '🦉'.encode_utf8(&mut buffer);
            owl_invalid_part = owl.bytes().next().unwrap();
            brace_1 = [b'<'].to_vec();
            brace_2 = [b'>'].to_vec();
        }
        let mut input_ux = brace_1;
        input_ux.push(owl_invalid_part);
        input_ux.extend(brace_2);
        let input_str = from_native_int_representation(Cow::Borrowed(&input_ux));
        let mut uut = StringExpander::new(&input_ux);

        assert_eq!(uut.get_parser().peek_remaining(), input_str);
        assert_eq!(uut.get_parser().peek().unwrap(), '<');
        uut.take_one().unwrap(); // takes "<"
        assert_eq!(
            uut.get_parser().peek_remaining(),
            NativeStr::new(&input_str).split_at(1).1
        );
        assert_eq!(uut.get_parser().peek().unwrap(), '\u{FFFD}');
        uut.take_one().unwrap(); // takes owl_b
        assert_eq!(
            uut.get_parser().peek_remaining(),
            NativeStr::new(&input_str).split_at(2).1
        );
        assert_eq!(uut.get_parser().peek().unwrap(), '>');
        uut.get_parser_mut().skip_until_char_or_end('\n');
        assert_eq!(uut.get_parser().peek_remaining(), OsStr::new(""));

        uut.take_one().unwrap_err();
        assert_eq!(
            from_native_int_representation_owned(uut.take_collected_output()),
            NativeStr::new(&input_str).split_at(2).0
        );
    }
}<|MERGE_RESOLUTION|>--- conflicted
+++ resolved
@@ -687,8 +687,6 @@
         .stderr_is("");
 }
 
-<<<<<<< HEAD
-=======
 #[test]
 #[cfg(unix)]
 fn test_env_arg_argv0_overwrite() {
@@ -795,7 +793,6 @@
         .stderr_is("");
 }
 
->>>>>>> a75b8a0f
 #[cfg(test)]
 mod tests_split_iterator {
 
