#!/usr/bin/env bash
# spell-checker:ignore termux keyevent sdcard binutils unmatch adb's dumpsys logcat pkill nextest logfile
# spell-checker:ignore screencap reinit PIPESTATUS keygen sourceslist

# There are four shells: the host's, adb, termux and termux via ssh.
# But only termux and termux via ssh provides a GNU environment on the
# emulated device (to e.g. run cargo).
# Initially, only adb lets us run commands directly on the emulated device.
# Thus we first establish a ssh connection which then can be used to access
# the termux shell directly, getting output and return code as usual.
# So we use adb to launch termux, then to send keystrokes to it while it's running.
# This way we install sshd and a public key from the host. After that we can
# use ssh to directly run commands in termux environment.

# Before ssh, we need to consider some inconvenient, limiting specialties:
# The commands sent to termux via adb keystrokes are first parsed as arguments in
# this shell, then as arguments in the adb shell, before finally being used as
# text inputs to the app. Hence, the "'wrapping'" on those commands.
# Using this approach there's no way to get any direct feedback from termux,
# so every time we run a command on it, we make sure it creates a unique *.probe file
# which is polled every 30 seconds together with the current output of the
# command in a *.log file. The contents of the probe file are used as a return code:
# 0 on success, some other number for errors (an empty file is basically the same as 0).
# Note that the return codes are text, not raw bytes.

# Additionally, we can use adb screenshot functionality to investigate issues
# when there is no feedback arriving from the android device.

this_repo="$(dirname "$(dirname -- "$(readlink -- "${0}")")")"
cache_dir_name="__rust_cache__"
dev_probe_dir=/sdcard
dev_home_dir=/data/data/com.termux/files/home

# This is a list of termux package mirrors approved to be used.
# The default mirror list contains entries that do not function properly anymore.
# To avoid failures due to broken mirrors, we use our own list.
# Choose only reliable mirrors here:
repo_url_list=(
    "deb https://packages-cf.termux.org/apt/termux-main/ stable main"
    "deb https://packages-cf.termux.dev/apt/termux-main/ stable main"
#    "deb https://grimler.se/termux/termux-main stable main"  # slow
    "deb https://ftp.fau.de/termux/termux-main stable main"
)
number_repo_urls=${#repo_url_list[@]}
repo_url_round_robin=$RANDOM

move_to_next_repo_url() {
    repo_url_round_robin=$(((repo_url_round_robin + 1) % number_repo_urls))
    echo "next round robin repo_url: $repo_url_round_robin"
}
move_to_next_repo_url # first call needed for modulo

get_current_repo_url() {
    echo "${repo_url_list[$repo_url_round_robin]}"
}

# dump some information about the runners system for debugging purposes:
echo "====== runner information ======"
echo "hostname: $(hostname)"
echo "uname -a: $(uname -a)"
echo "pwd: $(pwd)"
echo "\$*: $*"
echo "\$0: $0"
# shellcheck disable=SC2140
echo "\$(readlink -- "\$\{0\}"): $(readlink -- "${0}")"
echo "\$this_repo: $this_repo"
echo "readlink -f \$this_repo: $(readlink -f "$this_repo")"
this_repo=$(readlink -f "$this_repo")
echo "====== runner info end ========="

help() {
    echo \
        "Usage: $0 COMMAND [ARG]

where COMMAND is one of:
  init          download termux and initialize the emulator image
  snapshot APK  install APK and dependencies on an emulator to prep a snapshot
                (you can, but probably don't want to, run this for physical
                devices -- just set up termux and the dependencies yourself)
  sync_host [REPO]
                push the repo at REPO to the device, deleting and restoring all symlinks (locally)
                in the process; The cached rust directories are restored, too; by default, REPO is:
                $this_repo
  sync_image [REPO]
                copy the repo/target and the HOME/.cargo directories from the device back to the
                host; by default, REPO is: $this_repo
  build         run \`cargo build --features feat_os_unix_android\` on the
                device
  tests         run \`cargo test --features feat_os_unix_android\` on the
                device

If you have multiple devices, use the ANDROID_SERIAL environment variable to
specify which to connect to."
}

hit_enter() {
    adb shell input keyevent 66
}

exit_termux() {
    adb shell input text \"exit\" && hit_enter && hit_enter
}

timestamp() {
  date +"%H%M%S%Z"
}

add_timestamp_to_lines() {
    while IFS= read -r line; do printf '[%s] %s\n' "$(date '+%Y-%m-%d %H:%M:%S')" "$line"; done
}

# takes a screenshot with given name from the android device. Filename is prefixed with timestamp.
# screenshots are collected at the end of the github workflow and provided as download link.
take_screen_shot() {
    filename_prefix="$1"
    filename="$this_repo/output/$(timestamp)_${filename_prefix}_screen.png"
    echo "take screenshot: $filename"
    mkdir -p "$this_repo/output"
    adb exec-out screencap -p > "$filename"
}

launch_termux() {
    echo "launching termux"
    take_screen_shot "launch_termux_enter"

    adb shell input tap 120 380  # close potential dialog "System UI isn't responding" with "wait".
                                 # should not cause side effects when dialog is not there as there are
                                 # no relevant GUI elements at this position otherwise.

    if ! adb shell 'am start -n com.termux/.HomeActivity'; then
        echo "failed to launch termux"
        exit 1
    fi

    take_screen_shot "launch_termux_after_start_activity"

    # the emulator can sometimes be a little slow to launch the app
    loop_count=0
    while ! adb shell "dumpsys window windows" | \
            grep -E "imeInputTarget in display# 0 Window{[^}]+com.termux\/com\.termux\.HomeActivity}"
    do
        sleep 1
        loop_count=$((loop_count + 1))
        if [[ loop_count -ge 20 ]]; then
            break
        fi
    done

    take_screen_shot "launch_termux_after_wait_activity"

    touch_cmd() {
        adb_input_text_long "    echo clear leftovers" && hit_enter
        adb_input_text_long "touch $dev_probe_dir/launch.probe" && hit_enter
        sleep 1
    }

    local timeout_start=120
    local timeout=$timeout_start
    touch_cmd
    while ! adb shell "ls $dev_probe_dir/launch.probe" 2>/dev/null
    do
        echo "waiting for launch.probe - ($timeout / $timeout_start seconds)"
        take_screen_shot "launch_termux_touch_probe"
        sleep 4
        touch_cmd

        timeout=$((timeout - 4))
        if [[ timeout -le 0 ]]; then
            take_screen_shot "error_launch_termux"
            echo "timeout waiting for termux to start up"
            return 1
        fi

    done
    echo "found launch.probe"
    take_screen_shot "launch_termux_found_probe"
    adb shell "rm $dev_probe_dir/launch.probe" && echo "removed launch.probe"
}

# Usage: run_termux_command
#
# Runs the command specified in $1 in a termux shell, polling for the probe specified in $2 (and the
# current output). If polling the probe succeeded the command is considered to have finished. This
# method prints the current stdout and stderr of the command every SLEEP_INTERVAL seconds and
# finishes a command run with a summary. It returns with the exit code of the probe if specified as
# file content of the probe.
#
# Positional arguments
# $1                The command to execute in the termux shell
# $2                The path to the probe. The file name must end with `.probe`
#
# It's possible to overwrite settings by specifying the setting the variable before calling this
# method (Default in parentheses):
# keep_log  0|1     Keeps the logs after running the command if set to 1. The log file name is
#                   derived from the probe file name (the last component of the path) and
#                   `.probe` replaced with `.log. (0)
# debug     0|1     Adds additional debugging output to the log file if set to 1. (1)
# timeout   SECONDS The timeout in full SECONDS for the command to complete before giving up. (3600)
# retries   RETRIES The number of retries for trying to fix possible issues when we're not receiving
#                   any progress from the emulator. (3)
# sleep_interval
#           SECONDS The time interval in full SECONDS between polls for the probe and the current
#           output. (5)
run_termux_command() {
    # shellcheck disable=SC2155
    local command="$(echo "$1" | sed -E "s/^['](.*)[']$/\1/")" # text of the escaped command, including creating the probe!
    local probe="$2"                                           # unique file that indicates the command is complete
    local keep_log=${keep_log:-0}
    local debug=${debug:-1}

    log_name="$(basename -s .probe "${probe}").log" # probe name must have suffix .probe
    log_file="$dev_probe_dir/${log_name}"
    log_read="${log_name}.read"
    echo 0 >"${log_read}"
    if [[ $debug -eq 1 ]]; then
        shell_command="'set -x; { ${command}; } &> ${log_file}; set +x'"
    else
        shell_command="'{ ${command}; } &> ${log_file}'"
    fi

    launch_termux || return

    take_screen_shot "run_termux_command_before_input_of_shell_command"

    # remove artificial quoting
    shell_command="${shell_command%\'}"
    shell_command="${shell_command#\'}"

    echo "Running command: ${command}"
    echo "Running shell-command: ${shell_command}"
    start=$(date +%s)
    adb_input_text_long "$shell_command" && sleep 1 && hit_enter
    # just for safety wait a little bit before polling for the probe and the log file
    sleep 1

    take_screen_shot "run_termux_command_after_input_of_shell_command"

    local timeout=${timeout:-3600}
    local retries=${retries:-10}
    local sleep_interval=${sleep_interval:-10}
    try_fix=3
    echo "run_termux_command with timeout=$timeout / retries=$retries / sleep_interval=$sleep_interval"
    while ! adb shell "ls $probe" 2>/dev/null; do
        echo -n "Waiting for $probe: "

        if [[ -e "$log_name" ]]; then
            rm "$log_name"
        fi

        adb pull "$log_file" . || try_fix=$((try_fix - 1))
        if [[ -e "$log_name" ]]; then
            tail -n +"$(<"$log_read")" "$log_name"
            echo
            wc -l <"${log_name}" | tr -d "[:space:]" >"$log_read"
        fi

        if [[ retries -le 0 ]]; then
            echo "Maximum retries reached running command. Aborting ..."
            take_screen_shot "run_termux_command_maximum_tries_reached"
            return 1
        elif [[ try_fix -le 0 ]]; then
            retries=$((retries - 1))
            try_fix=3
            # Since there is no output, there is no way to know what is happening inside. See if
            # hitting the enter key solves the issue, sometimes the github runner is just a little
            # bit slow.
            echo "No output received. Trying to fix the issue ... (${retries} retries left)"
            take_screen_shot "run_termux_command_before_trying_to_fix"
            hit_enter
            sleep 1
            take_screen_shot "run_termux_command_after_trying_to_fix"
        fi

        sleep "$sleep_interval"
        timeout=$((timeout - sleep_interval))

        if [[ $timeout -le 0 ]]; then
            echo "Timeout reached running command. Aborting ..."
            take_screen_shot "run_termux_command_timeout_reached"
            return 1
        fi
    done
    end=$(date +%s)

    return_code=$(adb shell "cat $probe") || return_code=0
    adb shell "rm ${probe}"

    adb shell "cat $log_file" > "$log_name"
    echo "==================================== SUMMARY ==================================="
    echo "Command: ${command}"
    echo "Finished in $((end - start)) seconds."
    echo "Output was:"
    cat "$log_name"
    echo "Return code: $return_code"
    echo "================================================================================"

    adb shell "rm ${log_file}"
    [[ $keep_log -ne 1 ]] && rm -f "$log_name"
    rm -f "$log_read" "$probe"

    take_screen_shot "run_termux_command_finished_normally"

    # shellcheck disable=SC2086
    return $return_code
}

init() {
    arch="$1"
    # shellcheck disable=SC2034
    api_level="$2"
    termux="$3"

    snapshot_name="${AVD_CACHE_KEY}"

    # shellcheck disable=SC2015
    wget -nv "https://github.com/termux/termux-app/releases/download/${termux}/termux-app_${termux}+github-debug_${arch}.apk" &&
        snapshot "termux-app_${termux}+github-debug_${arch}.apk" &&
        hash_rustc &&
        exit_termux &&
        adb -s emulator-5554 emu avd snapshot save "$snapshot_name" &&
        echo "Emulator image created. Name: $snapshot_name" || {
        pkill -9 qemu-system-x86_64
        return 1
    }
    pkill -9 qemu-system-x86_64 || true
}

reinit_ssh_connection() {
    setup_ssh_forwarding
    test_ssh_connection && return

    start_sshd_via_adb_shell && (
        test_ssh_connection && return
        generate_and_install_public_key && test_ssh_connection && return
    ) || (
        install_packages_via_adb_shell openssh openssl
        generate_and_install_public_key
        start_sshd_via_adb_shell
        test_ssh_connection && return
    ) || (
        echo "failed to setup ssh connection"
        return 1
    )
}

start_sshd_via_adb_shell() {
    echo "start sshd via adb shell"
    probe="$dev_probe_dir/sshd.probe"
    command="'sshd; echo \$? > $probe'"
    run_termux_command "$command" "$probe"
}

setup_ssh_forwarding() {
    echo "setup ssh forwarding"
    adb forward tcp:9022 tcp:8022
}

copy_file_or_dir_to_device_via_ssh() {
    scp -r "$1" "scp://termux@127.0.0.1:9022/$2"
}

copy_file_or_dir_from_device_via_ssh() {
    scp -r "scp://termux@127.0.0.1:9022/$1" "$2"
}

# runs the in args provided command on android side via ssh. forwards return code.
# adds a timestamp to every line to be able to see where delays are
run_command_via_ssh() {
    ssh -p 9022 termux:@127.0.0.1 -o StrictHostKeyChecking=accept-new "$@" 2>&1 | add_timestamp_to_lines
    return "${PIPESTATUS[0]}"
}

test_ssh_connection() {
    run_command_via_ssh echo ssh connection is working
}

# takes a local (on runner side) script file and runs it via ssh on the virtual android device. forwards return code.
# adds a timestamp to every line to be able to see where delays are
run_script_file_via_ssh() {
    ssh -p 9022 termux:@127.0.0.1 -o StrictHostKeyChecking=accept-new "bash -s" < "$1" 2>&1 | add_timestamp_to_lines
    return "${PIPESTATUS[0]}"
}

# Experiments showed that the adb shell input text functionality has a limitation for the input length.
# If input length is too big, the input is not fully provided to the android device.
# To avoid this, we divide large inputs into smaller chunks and put them one-by-one.
adb_input_text_long() {
    string=$1
    length=${#string}
    step=20
    p=0
    for ((i = 0; i < length-step; i = i + step)); do
        chunk="${string:i:$step}"
        adb shell input text "'$chunk'"
        p=$((i+step))
    done

    remaining="${string:p}"
    adb shell input text "'$remaining'"
}

generate_rsa_key_local() {
    yes "" | ssh-keygen -t rsa -b 4096 -C "Github Action" -N ""
}

install_rsa_pub() {

    run_command_via_ssh "echo hello" && return  # if this works, we are already fine. Skipping

    # remove old host identity:
    ssh-keygen -f ~/.ssh/known_hosts -R "[127.0.0.1]:9022"

    rsa_pub_key=$(cat ~/.ssh/id_rsa.pub)
    echo "====================================="
    echo "$rsa_pub_key"
    echo "====================================="

    adb_input_text_long "echo \"$rsa_pub_key\" >> ~/.ssh/authorized_keys" && hit_enter

    sleep 1
}

install_packages_via_adb_shell() {
    install_package_list="$*"

    install_packages_via_adb_shell_using_apt "$install_package_list"
    if [[ $? -ne 0 ]]; then
        echo "apt failed. Now try install with pkg as fallback."
        probe="$dev_probe_dir/pkg.probe"
        command="'mkdir -vp ~/.cargo/bin; yes | pkg install $install_package_list -y; echo \$? > $probe'"
        run_termux_command "$command" "$probe" || return 1
    fi

    return 0
}

# We use apt to install the packages as pkg doesn't respect any pre-defined mirror list.
# Its important to have a defined mirror list to avoid issues with broken mirrors.
install_packages_via_adb_shell_using_apt() {
    install_package_list="$*"

    repo_url=$(get_current_repo_url)
    move_to_next_repo_url
    echo "set apt repository url: $repo_url"
    probe="$dev_probe_dir/sourceslist.probe"
    command="'echo $repo_url | dd of=\$PREFIX/etc/apt/sources.list; echo \$? > $probe'"
    run_termux_command "$command" "$probe"

    probe="$dev_probe_dir/adb_install.probe"
    command="'mkdir -vp ~/.cargo/bin; apt update; yes | apt install $install_package_list -y; echo \$? > $probe'"
    run_termux_command "$command" "$probe"
}

install_packages_via_ssh_using_apt() {
    install_package_list="$*"

    repo_url=$(get_current_repo_url)
    move_to_next_repo_url
    echo "set apt repository url: $repo_url"
    run_command_via_ssh "echo $repo_url | dd of=\$PREFIX/etc/apt/sources.list"

    run_command_via_ssh "apt update; yes | apt install $install_package_list -y"
}

apt_upgrade_all_packages() {
    repo_url=$(get_current_repo_url)
    move_to_next_repo_url
    echo "set apt repository url: $repo_url"
    run_command_via_ssh "echo $repo_url | dd of=\$PREFIX/etc/apt/sources.list"

    run_command_via_ssh "apt update; yes | apt upgrade -y"
}

generate_and_install_public_key() {
    echo "generate local public private key pair"
    generate_rsa_key_local
    echo "install public key via 'adb shell input'"
    install_rsa_pub
    echo "installed ssh public key on device"
}

run_with_retry() {
    tries=$1
    shift 1

    for i in $(seq 1 $tries); do
        echo "Try #$i of $tries: run $*"
        "$@" && echo "Done in try#$i" && return 0
    done

    exit_code=$?

    echo "Still failing after $tries tries. Code: $exit_code"

    return $exit_code
}

snapshot() {
    apk="$1"
    echo "Running snapshot"
    adb install -g "$apk"

    echo "Prepare and install system packages"

    reinit_ssh_connection || return 1

    apt_upgrade_all_packages

    install_packages_via_ssh_using_apt "rust binutils openssl tar mount-utils"

    echo "Read /proc/cpuinfo"
    run_command_via_ssh "cat /proc/cpuinfo"

    echo "Installing cargo-nextest"
    # We need to install nextest via cargo currently, since there is no pre-built binary for android x86
<<<<<<< HEAD
    command="export CARGO_TERM_COLOR=always && export CARGO_TARGET_DIR=\"cargo_install_target_dir\" && cargo install cargo-nextest"
    run_with_retry 6 run_command_via_ssh "$command"
=======
    # explicitly set CARGO_TARGET_DIR as otherwise a random generated tmp directory is used,
    # which prevents incremental build for the retries.
    command="export CARGO_TERM_COLOR=always && export CARGO_TARGET_DIR=\"cargo_install_target_dir\" && cargo install cargo-nextest"

    run_with_retry 3 run_command_via_ssh "$command"
>>>>>>> f95f3630
    return_code=$?

    echo "Info about cargo and rust - via SSH Script"
    run_script_file_via_ssh "$this_repo/util/android-scripts/collect-info.sh"

    echo "Snapshot complete"
    # shellcheck disable=SC2086
    return $return_code
}

sync_host() {
    repo="$1"
    cache_home="${HOME}/${cache_dir_name}"
    cache_dest="$dev_home_dir/${cache_dir_name}"

    reinit_ssh_connection

    echo "Running sync host -> image: ${repo}"

    # run_command_via_ssh "mkdir $dev_home_dir/coreutils"

    copy_file_or_dir_to_device_via_ssh "$repo" "$dev_home_dir"
    [[ -e "$cache_home" ]] && copy_file_or_dir_to_device_via_ssh "$cache_home" "$cache_dest"

    echo "Finished sync host -> image: ${repo}"
}

sync_image() {
    repo="$1"
    cache_home="${HOME}/${cache_dir_name}"
    cache_dest="$dev_probe_dir/${cache_dir_name}"

    reinit_ssh_connection

    echo "Running sync image -> host: ${repo}"

    command="rm -rf $dev_probe_dir/coreutils ${cache_dest}; \
mkdir -p ${cache_dest}; \
cd ${cache_dest}; \
tar czf cargo.tgz -C ~/ .cargo; \
tar czf target.tgz -C ~/coreutils target; \
ls -la ${cache_dest}"
    run_command_via_ssh "$command" || return

    rm -rf "$cache_home"
    copy_file_or_dir_from_device_via_ssh "$cache_dest" "$cache_home" || return

    echo "Finished sync image -> host: ${repo}"
}

build() {
    echo "Running build"

    reinit_ssh_connection

    run_script_file_via_ssh "$this_repo/util/android-scripts/collect-info.sh"

    command="export CARGO_TERM_COLOR=always;
             export CARGO_INCREMENTAL=0; \
             cd ~/coreutils && cargo build --features feat_os_unix_android"
    run_with_retry 3 run_command_via_ssh "$command" || return

    echo "Finished build"
}

tests() {
    echo "Running tests"

    reinit_ssh_connection

    run_script_file_via_ssh "$this_repo/util/android-scripts/collect-info.sh"

    run_script_file_via_ssh "$this_repo/util/android-scripts/run-tests.sh" || return

    echo "Finished tests"
}

hash_rustc() {
    tmp_hash="__rustc_hash__.tmp"
    hash="__rustc_hash__"

    reinit_ssh_connection

    echo "Hashing rustc version: ${HOME}/${hash}"

    run_command_via_ssh "rustc -Vv" > rustc.log || return
    rm -f "$tmp_hash"
    mv "rustc.log" "$tmp_hash" || return
    # sha256sum is not available. shasum is the macos native program.
    shasum -a 256 "$tmp_hash" | cut -f 1 -d ' ' | tr -d '[:space:]' >"${HOME}/${hash}" || return

    rm -f "$tmp_hash"

    echo "Finished hashing rustc version: ${HOME}/${hash}"
}

#adb logcat &
exit_code=0

if [ $# -eq 1 ]; then
    case "$1" in
        sync_host)
            sync_host "$this_repo"
            exit_code=$?
            ;;
        sync_image)
            sync_image "$this_repo"
            exit_code=$?
            ;;
        build)
            build
            exit_code=$?
            ;;
        tests)
            tests
            exit_code=$?
            ;;
        *) help ;;
    esac
elif [ $# -eq 2 ]; then
    case "$1" in
        snapshot)
            snapshot "$2"
            exit_code=$?
            ;;
        sync_host)
            sync_host "$2"
            exit_code=$?
            ;;
        sync_image)
            sync_image "$2"
            exit_code=$?
            ;;
        *)
            help
            exit 1
            ;;
    esac
elif [ $# -eq 4 ]; then
    case "$1" in
        init)
            shift
            init "$@"
            exit_code=$?
            ;;
        *)
            help
            exit 1
            ;;
    esac
else
    help
    exit_code=1
fi

#pkill adb
exit $exit_code<|MERGE_RESOLUTION|>--- conflicted
+++ resolved
@@ -513,16 +513,11 @@
 
     echo "Installing cargo-nextest"
     # We need to install nextest via cargo currently, since there is no pre-built binary for android x86
-<<<<<<< HEAD
-    command="export CARGO_TERM_COLOR=always && export CARGO_TARGET_DIR=\"cargo_install_target_dir\" && cargo install cargo-nextest"
-    run_with_retry 6 run_command_via_ssh "$command"
-=======
     # explicitly set CARGO_TARGET_DIR as otherwise a random generated tmp directory is used,
     # which prevents incremental build for the retries.
     command="export CARGO_TERM_COLOR=always && export CARGO_TARGET_DIR=\"cargo_install_target_dir\" && cargo install cargo-nextest"
 
-    run_with_retry 3 run_command_via_ssh "$command"
->>>>>>> f95f3630
+    run_with_retry 6 run_command_via_ssh "$command"
     return_code=$?
 
     echo "Info about cargo and rust - via SSH Script"
